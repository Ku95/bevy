use crate::{
    GlobalLightMeta, GpuLights, LightMeta, NotShadowCaster, NotShadowReceiver, ShadowPipeline,
    ViewClusterBindings, ViewLightsUniformOffset, ViewShadowBindings,
};
use bevy_app::Plugin;
use bevy_asset::{load_internal_asset, Handle, HandleUntyped};
use bevy_ecs::{
    prelude::*,
    system::{lifetimeless::*, SystemParamItem},
};
use bevy_math::{Mat4, Size};
use bevy_reflect::TypeUuid;
use bevy_render::{
    mesh::{GpuBufferInfo, Mesh, MeshVertexBufferLayout},
    render_asset::RenderAssets,
    render_component::{ComponentUniforms, DynamicUniformIndex, UniformComponentPlugin},
    render_phase::{EntityRenderCommand, RenderCommandResult, TrackedRenderPass},
    render_resource::{std140::AsStd140, *},
    renderer::{RenderDevice, RenderQueue},
    texture::{BevyDefault, GpuImage, Image, TextureFormatPixelInfo},
    view::{ComputedVisibility, ViewUniform, ViewUniformOffset, ViewUniforms},
    RenderApp, RenderStage,
};
use bevy_transform::components::GlobalTransform;

#[derive(Default)]
pub struct MeshRenderPlugin;

pub const MESH_VIEW_BIND_GROUP_HANDLE: HandleUntyped =
    HandleUntyped::weak_from_u64(Shader::TYPE_UUID, 9076678235888822571);
pub const MESH_STRUCT_HANDLE: HandleUntyped =
    HandleUntyped::weak_from_u64(Shader::TYPE_UUID, 2506024101911992377);
pub const MESH_SHADER_HANDLE: HandleUntyped =
    HandleUntyped::weak_from_u64(Shader::TYPE_UUID, 3252377289100772450);

impl Plugin for MeshRenderPlugin {
    fn build(&self, app: &mut bevy_app::App) {
        load_internal_asset!(app, MESH_SHADER_HANDLE, "mesh.wgsl", Shader::from_wgsl);
        load_internal_asset!(
            app,
            MESH_STRUCT_HANDLE,
            "mesh_struct.wgsl",
            Shader::from_wgsl
        );
        load_internal_asset!(
            app,
            MESH_VIEW_BIND_GROUP_HANDLE,
            "mesh_view_bind_group.wgsl",
            Shader::from_wgsl
        );

        app.add_plugin(UniformComponentPlugin::<MeshUniform>::default());

        if let Ok(render_app) = app.get_sub_app_mut(RenderApp) {
            render_app
                .init_resource::<MeshPipeline>()
                .add_system_to_stage(RenderStage::Extract, extract_meshes)
                .add_system_to_stage(RenderStage::Queue, queue_mesh_bind_group)
                .add_system_to_stage(RenderStage::Queue, queue_mesh_view_bind_groups);
        }
    }
}

#[derive(Component, AsStd140, Clone)]
pub struct MeshUniform {
    pub transform: Mat4,
    pub inverse_transpose_model: Mat4,
    pub flags: u32,
}

// NOTE: These must match the bit flags in bevy_pbr2/src/render/mesh.wgsl!
bitflags::bitflags! {
    #[repr(transparent)]
    struct MeshFlags: u32 {
        const SHADOW_RECEIVER            = (1 << 0);
        const NONE                       = 0;
        const UNINITIALIZED              = 0xFFFF;
    }
}

pub fn extract_meshes(
    mut commands: Commands,
    mut previous_caster_len: Local<usize>,
    mut previous_not_caster_len: Local<usize>,
    caster_query: Query<
        (
            Entity,
            &ComputedVisibility,
            &GlobalTransform,
            &Handle<Mesh>,
            Option<&NotShadowReceiver>,
        ),
        Without<NotShadowCaster>,
    >,
    not_caster_query: Query<
        (
            Entity,
            &ComputedVisibility,
            &GlobalTransform,
            &Handle<Mesh>,
            Option<&NotShadowReceiver>,
        ),
        With<NotShadowCaster>,
    >,
) {
    let mut caster_values = Vec::with_capacity(*previous_caster_len);
    for (entity, computed_visibility, transform, handle, not_receiver) in caster_query.iter() {
        if !computed_visibility.is_visible {
            continue;
        }
        let transform = transform.compute_matrix();
        caster_values.push((
            entity,
            (
                handle.clone_weak(),
                MeshUniform {
                    flags: if not_receiver.is_some() {
                        MeshFlags::empty().bits
                    } else {
                        MeshFlags::SHADOW_RECEIVER.bits
                    },
                    transform,
                    inverse_transpose_model: transform.inverse().transpose(),
                },
            ),
        ));
    }
    *previous_caster_len = caster_values.len();
    commands.insert_or_spawn_batch(caster_values);

    let mut not_caster_values = Vec::with_capacity(*previous_not_caster_len);
    for (entity, computed_visibility, transform, handle, not_receiver) in not_caster_query.iter() {
        if !computed_visibility.is_visible {
            continue;
        }
        let transform = transform.compute_matrix();
        not_caster_values.push((
            entity,
            (
                handle.clone_weak(),
                MeshUniform {
                    flags: if not_receiver.is_some() {
                        MeshFlags::empty().bits
                    } else {
                        MeshFlags::SHADOW_RECEIVER.bits
                    },
                    transform,
                    inverse_transpose_model: transform.inverse().transpose(),
                },
                NotShadowCaster,
            ),
        ));
    }
    *previous_not_caster_len = not_caster_values.len();
    commands.insert_or_spawn_batch(not_caster_values);
}

#[derive(Clone)]
pub struct MeshPipeline {
    pub view_layout: BindGroupLayout,
    pub mesh_layout: BindGroupLayout,
    // This dummy white texture is to be used in place of optional StandardMaterial textures
    pub dummy_white_gpu_image: GpuImage,
}

impl FromWorld for MeshPipeline {
    fn from_world(world: &mut World) -> Self {
        let render_device = world.resource::<RenderDevice>();
        let view_layout = render_device.create_bind_group_layout(&BindGroupLayoutDescriptor {
            entries: &[
                // View
                BindGroupLayoutEntry {
                    binding: 0,
                    visibility: ShaderStages::VERTEX | ShaderStages::FRAGMENT,
                    ty: BindingType::Buffer {
                        ty: BufferBindingType::Uniform,
                        has_dynamic_offset: true,
                        min_binding_size: BufferSize::new(ViewUniform::std140_size_static() as u64),
                    },
                    count: None,
                },
                // Lights
                BindGroupLayoutEntry {
                    binding: 1,
                    visibility: ShaderStages::FRAGMENT,
                    ty: BindingType::Buffer {
                        ty: BufferBindingType::Uniform,
                        has_dynamic_offset: true,
                        min_binding_size: BufferSize::new(GpuLights::std140_size_static() as u64),
                    },
                    count: None,
                },
                // Point Shadow Texture Cube Array
                BindGroupLayoutEntry {
                    binding: 2,
                    visibility: ShaderStages::FRAGMENT,
                    ty: BindingType::Texture {
                        multisampled: false,
                        sample_type: TextureSampleType::Depth,
                        #[cfg(not(feature = "webgl"))]
                        view_dimension: TextureViewDimension::CubeArray,
                        #[cfg(feature = "webgl")]
                        view_dimension: TextureViewDimension::Cube,
                    },
                    count: None,
                },
                // Point Shadow Texture Array Sampler
                BindGroupLayoutEntry {
                    binding: 3,
                    visibility: ShaderStages::FRAGMENT,
                    ty: BindingType::Sampler(SamplerBindingType::Comparison),
                    count: None,
                },
                // Directional Shadow Texture Array
                BindGroupLayoutEntry {
                    binding: 4,
                    visibility: ShaderStages::FRAGMENT,
                    ty: BindingType::Texture {
                        multisampled: false,
                        sample_type: TextureSampleType::Depth,
                        #[cfg(not(feature = "webgl"))]
                        view_dimension: TextureViewDimension::D2Array,
                        #[cfg(feature = "webgl")]
                        view_dimension: TextureViewDimension::D2,
                    },
                    count: None,
                },
                // Directional Shadow Texture Array Sampler
                BindGroupLayoutEntry {
                    binding: 5,
                    visibility: ShaderStages::FRAGMENT,
                    ty: BindingType::Sampler(SamplerBindingType::Comparison),
                    count: None,
                },
                // PointLights
                BindGroupLayoutEntry {
                    binding: 6,
                    visibility: ShaderStages::FRAGMENT,
                    ty: BindingType::Buffer {
                        ty: BufferBindingType::Uniform,
                        has_dynamic_offset: false,
                        // NOTE: Static size for uniform buffers. GpuPointLight has a padded
                        // size of 64 bytes, so 16384 / 64 = 256 point lights max
                        min_binding_size: BufferSize::new(16384),
                    },
                    count: None,
                },
                // ClusteredLightIndexLists
                BindGroupLayoutEntry {
                    binding: 7,
                    visibility: ShaderStages::FRAGMENT,
                    ty: BindingType::Buffer {
                        ty: BufferBindingType::Uniform,
                        has_dynamic_offset: false,
                        // NOTE: With 256 point lights max, indices need 8 bits so use u8
                        min_binding_size: BufferSize::new(16384),
                    },
                    count: None,
                },
                // ClusterOffsetsAndCounts
                BindGroupLayoutEntry {
                    binding: 8,
                    visibility: ShaderStages::FRAGMENT,
                    ty: BindingType::Buffer {
                        ty: BufferBindingType::Uniform,
                        has_dynamic_offset: false,
                        // NOTE: The offset needs to address 16384 indices, which needs 14 bits.
                        // The count can be at most all 256 lights so 8 bits.
                        // Pack the offset into the upper 24 bits and the count into the
                        // lower 8 bits.
                        min_binding_size: BufferSize::new(16384),
                    },
                    count: None,
                },
            ],
            label: Some("mesh_view_layout"),
        });

        let mesh_layout = render_device.create_bind_group_layout(&BindGroupLayoutDescriptor {
            entries: &[BindGroupLayoutEntry {
                binding: 0,
                visibility: ShaderStages::VERTEX | ShaderStages::FRAGMENT,
                ty: BindingType::Buffer {
                    ty: BufferBindingType::Uniform,
                    has_dynamic_offset: true,
                    min_binding_size: BufferSize::new(MeshUniform::std140_size_static() as u64),
                },
                count: None,
            }],
            label: Some("mesh_layout"),
        });
        // A 1x1x1 'all 1.0' texture to use as a dummy texture to use in place of optional StandardMaterial textures
        let dummy_white_gpu_image = {
            let image = Image::new_fill(
                Extent3d::default(),
                TextureDimension::D2,
                &[255u8; 4],
                TextureFormat::bevy_default(),
            );
            let texture = render_device.create_texture(&image.texture_descriptor);
            let sampler = render_device.create_sampler(&image.sampler_descriptor);

            let format_size = image.texture_descriptor.format.pixel_size();
            let render_queue = world.resource_mut::<RenderQueue>();
            render_queue.write_texture(
                ImageCopyTexture {
                    texture: &texture,
                    mip_level: 0,
                    origin: Origin3d::ZERO,
                    aspect: TextureAspect::All,
                },
                &image.data,
                ImageDataLayout {
                    offset: 0,
                    bytes_per_row: Some(
                        std::num::NonZeroU32::new(
                            image.texture_descriptor.size.width * format_size as u32,
                        )
                        .unwrap(),
                    ),
                    rows_per_image: None,
                },
                image.texture_descriptor.size,
            );

            let texture_view = texture.create_view(&TextureViewDescriptor::default());
            GpuImage {
                texture,
                texture_view,
                sampler,
                size: Size::new(
                    image.texture_descriptor.size.width as f32,
                    image.texture_descriptor.size.height as f32,
                ),
            }
        };
        MeshPipeline {
            view_layout,
            mesh_layout,
            dummy_white_gpu_image,
        }
    }
}

impl MeshPipeline {
    pub fn get_image_texture<'a>(
        &'a self,
        gpu_images: &'a RenderAssets<Image>,
        handle_option: &Option<Handle<Image>>,
    ) -> Option<(&'a TextureView, &'a Sampler)> {
        if let Some(handle) = handle_option {
            let gpu_image = gpu_images.get(handle)?;
            Some((&gpu_image.texture_view, &gpu_image.sampler))
        } else {
            Some((
                &self.dummy_white_gpu_image.texture_view,
                &self.dummy_white_gpu_image.sampler,
            ))
        }
    }
}

bitflags::bitflags! {
    #[repr(transparent)]
    // NOTE: Apparently quadro drivers support up to 64x MSAA.
    /// MSAA uses the highest 6 bits for the MSAA sample count - 1 to support up to 64x MSAA.
    pub struct MeshPipelineKey: u32 {
        const NONE                        = 0;
        const TRANSPARENT_MAIN_PASS       = (1 << 0);
        const MSAA_RESERVED_BITS          = MeshPipelineKey::MSAA_MASK_BITS << MeshPipelineKey::MSAA_SHIFT_BITS;
        const PRIMITIVE_TOPOLOGY_RESERVED_BITS = MeshPipelineKey::PRIMITIVE_TOPOLOGY_MASK_BITS << MeshPipelineKey::PRIMITIVE_TOPOLOGY_SHIFT_BITS;
    }
}

impl MeshPipelineKey {
    const MSAA_MASK_BITS: u32 = 0b111111;
    const MSAA_SHIFT_BITS: u32 = 32 - 6;
    const PRIMITIVE_TOPOLOGY_MASK_BITS: u32 = 0b111;
    const PRIMITIVE_TOPOLOGY_SHIFT_BITS: u32 = Self::MSAA_SHIFT_BITS - 3;

    pub fn from_msaa_samples(msaa_samples: u32) -> Self {
        let msaa_bits = ((msaa_samples - 1) & Self::MSAA_MASK_BITS) << Self::MSAA_SHIFT_BITS;
        MeshPipelineKey::from_bits(msaa_bits).unwrap()
    }

    pub fn msaa_samples(&self) -> u32 {
        ((self.bits >> Self::MSAA_SHIFT_BITS) & Self::MSAA_MASK_BITS) + 1
    }

    pub fn from_primitive_topology(primitive_topology: PrimitiveTopology) -> Self {
        let primitive_topology_bits = ((primitive_topology as u32)
            & Self::PRIMITIVE_TOPOLOGY_MASK_BITS)
            << Self::PRIMITIVE_TOPOLOGY_SHIFT_BITS;
        MeshPipelineKey::from_bits(primitive_topology_bits).unwrap()
    }

    pub fn primitive_topology(&self) -> PrimitiveTopology {
        let primitive_topology_bits =
            (self.bits >> Self::PRIMITIVE_TOPOLOGY_SHIFT_BITS) & Self::PRIMITIVE_TOPOLOGY_MASK_BITS;
        match primitive_topology_bits {
            x if x == PrimitiveTopology::PointList as u32 => PrimitiveTopology::PointList,
            x if x == PrimitiveTopology::LineList as u32 => PrimitiveTopology::LineList,
            x if x == PrimitiveTopology::LineStrip as u32 => PrimitiveTopology::LineStrip,
            x if x == PrimitiveTopology::TriangleList as u32 => PrimitiveTopology::TriangleList,
            x if x == PrimitiveTopology::TriangleStrip as u32 => PrimitiveTopology::TriangleStrip,
            _ => PrimitiveTopology::default(),
        }
    }
}

<<<<<<< HEAD
impl SpecializedRenderPipeline for MeshPipeline {
=======
impl SpecializedMeshPipeline for MeshPipeline {
>>>>>>> 159fe527
    type Key = MeshPipelineKey;

    fn specialize(
        &self,
        key: Self::Key,
        layout: &MeshVertexBufferLayout,
    ) -> Result<RenderPipelineDescriptor, SpecializedMeshPipelineError> {
        let mut vertex_attributes = vec![
            Mesh::ATTRIBUTE_POSITION.at_shader_location(0),
            Mesh::ATTRIBUTE_NORMAL.at_shader_location(1),
            Mesh::ATTRIBUTE_UV_0.at_shader_location(2),
        ];

        let mut shader_defs = Vec::new();
        if layout.contains(Mesh::ATTRIBUTE_TANGENT) {
            shader_defs.push(String::from("VERTEX_TANGENTS"));
            vertex_attributes.push(Mesh::ATTRIBUTE_TANGENT.at_shader_location(3));
        }

        let vertex_buffer_layout = layout.get_layout(&vertex_attributes)?;

        let (label, blend, depth_write_enabled);
        if key.contains(MeshPipelineKey::TRANSPARENT_MAIN_PASS) {
            label = "transparent_mesh_pipeline".into();
            blend = Some(BlendState::ALPHA_BLENDING);
            // For the transparent pass, fragments that are closer will be alpha blended
            // but their depth is not written to the depth buffer
            depth_write_enabled = false;
        } else {
            label = "opaque_mesh_pipeline".into();
            blend = Some(BlendState::REPLACE);
            // For the opaque and alpha mask passes, fragments that are closer will replace
            // the current fragment value in the output and the depth is written to the
            // depth buffer
            depth_write_enabled = true;
        }

        #[cfg(feature = "webgl")]
        shader_defs.push(String::from("NO_ARRAY_TEXTURES_SUPPORT"));

        Ok(RenderPipelineDescriptor {
            vertex: VertexState {
                shader: MESH_SHADER_HANDLE.typed::<Shader>(),
                entry_point: "vertex".into(),
                shader_defs: shader_defs.clone(),
                buffers: vec![vertex_buffer_layout],
            },
            fragment: Some(FragmentState {
                shader: MESH_SHADER_HANDLE.typed::<Shader>(),
                shader_defs,
                entry_point: "fragment".into(),
                targets: vec![ColorTargetState {
                    format: TextureFormat::bevy_default(),
                    blend,
                    write_mask: ColorWrites::ALL,
                }],
            }),
            layout: Some(vec![self.view_layout.clone(), self.mesh_layout.clone()]),
            primitive: PrimitiveState {
                front_face: FrontFace::Ccw,
                cull_mode: Some(Face::Back),
                unclipped_depth: false,
                polygon_mode: PolygonMode::Fill,
                conservative: false,
                topology: key.primitive_topology(),
                strip_index_format: None,
            },
            depth_stencil: Some(DepthStencilState {
                format: TextureFormat::Depth32Float,
                depth_write_enabled,
                depth_compare: CompareFunction::Greater,
                stencil: StencilState {
                    front: StencilFaceState::IGNORE,
                    back: StencilFaceState::IGNORE,
                    read_mask: 0,
                    write_mask: 0,
                },
                bias: DepthBiasState {
                    constant: 0,
                    slope_scale: 0.0,
                    clamp: 0.0,
                },
            }),
            multisample: MultisampleState {
                count: key.msaa_samples(),
                mask: !0,
                alpha_to_coverage_enabled: false,
            },
            label: Some(label),
        })
    }
}

pub struct MeshBindGroup {
    pub value: BindGroup,
}

pub fn queue_mesh_bind_group(
    mut commands: Commands,
    mesh_pipeline: Res<MeshPipeline>,
    render_device: Res<RenderDevice>,
    mesh_uniforms: Res<ComponentUniforms<MeshUniform>>,
) {
    if let Some(binding) = mesh_uniforms.uniforms().binding() {
        commands.insert_resource(MeshBindGroup {
            value: render_device.create_bind_group(&BindGroupDescriptor {
                entries: &[BindGroupEntry {
                    binding: 0,
                    resource: binding,
                }],
                label: Some("mesh_bind_group"),
                layout: &mesh_pipeline.mesh_layout,
            }),
        });
    }
}

#[derive(Component)]
pub struct MeshViewBindGroup {
    pub value: BindGroup,
}

#[allow(clippy::too_many_arguments)]
pub fn queue_mesh_view_bind_groups(
    mut commands: Commands,
    render_device: Res<RenderDevice>,
    mesh_pipeline: Res<MeshPipeline>,
    shadow_pipeline: Res<ShadowPipeline>,
    light_meta: Res<LightMeta>,
    global_light_meta: Res<GlobalLightMeta>,
    view_uniforms: Res<ViewUniforms>,
    views: Query<(Entity, &ViewShadowBindings, &ViewClusterBindings)>,
) {
    if let (Some(view_binding), Some(light_binding), Some(point_light_binding)) = (
        view_uniforms.uniforms.binding(),
        light_meta.view_gpu_lights.binding(),
        global_light_meta.gpu_point_lights.binding(),
    ) {
        for (entity, view_shadow_bindings, view_cluster_bindings) in views.iter() {
            let view_bind_group = render_device.create_bind_group(&BindGroupDescriptor {
                entries: &[
                    BindGroupEntry {
                        binding: 0,
                        resource: view_binding.clone(),
                    },
                    BindGroupEntry {
                        binding: 1,
                        resource: light_binding.clone(),
                    },
                    BindGroupEntry {
                        binding: 2,
                        resource: BindingResource::TextureView(
                            &view_shadow_bindings.point_light_depth_texture_view,
                        ),
                    },
                    BindGroupEntry {
                        binding: 3,
                        resource: BindingResource::Sampler(&shadow_pipeline.point_light_sampler),
                    },
                    BindGroupEntry {
                        binding: 4,
                        resource: BindingResource::TextureView(
                            &view_shadow_bindings.directional_light_depth_texture_view,
                        ),
                    },
                    BindGroupEntry {
                        binding: 5,
                        resource: BindingResource::Sampler(
                            &shadow_pipeline.directional_light_sampler,
                        ),
                    },
                    BindGroupEntry {
                        binding: 6,
                        resource: point_light_binding.clone(),
                    },
                    BindGroupEntry {
                        binding: 7,
                        resource: view_cluster_bindings
                            .cluster_light_index_lists
                            .binding()
                            .unwrap(),
                    },
                    BindGroupEntry {
                        binding: 8,
                        resource: view_cluster_bindings
                            .cluster_offsets_and_counts
                            .binding()
                            .unwrap(),
                    },
                ],
                label: Some("mesh_view_bind_group"),
                layout: &mesh_pipeline.view_layout,
            });

            commands.entity(entity).insert(MeshViewBindGroup {
                value: view_bind_group,
            });
        }
    }
}

pub struct SetMeshViewBindGroup<const I: usize>;
impl<const I: usize> EntityRenderCommand for SetMeshViewBindGroup<I> {
    type Param = SQuery<(
        Read<ViewUniformOffset>,
        Read<ViewLightsUniformOffset>,
        Read<MeshViewBindGroup>,
    )>;
    #[inline]
    fn render<'w>(
        view: Entity,
        _item: Entity,
        view_query: SystemParamItem<'w, '_, Self::Param>,
        pass: &mut TrackedRenderPass<'w>,
    ) -> RenderCommandResult {
        let (view_uniform, view_lights, mesh_view_bind_group) = view_query.get(view).unwrap();
        pass.set_bind_group(
            I,
            &mesh_view_bind_group.value,
            &[view_uniform.offset, view_lights.offset],
        );

        RenderCommandResult::Success
    }
}

pub struct SetMeshBindGroup<const I: usize>;
impl<const I: usize> EntityRenderCommand for SetMeshBindGroup<I> {
    type Param = (
        SRes<MeshBindGroup>,
        SQuery<Read<DynamicUniformIndex<MeshUniform>>>,
    );
    #[inline]
    fn render<'w>(
        _view: Entity,
        item: Entity,
        (mesh_bind_group, mesh_query): SystemParamItem<'w, '_, Self::Param>,
        pass: &mut TrackedRenderPass<'w>,
    ) -> RenderCommandResult {
        let mesh_index = mesh_query.get(item).unwrap();
        pass.set_bind_group(
            I,
            &mesh_bind_group.into_inner().value,
            &[mesh_index.index()],
        );
        RenderCommandResult::Success
    }
}

pub struct DrawMesh;
impl EntityRenderCommand for DrawMesh {
    type Param = (SRes<RenderAssets<Mesh>>, SQuery<Read<Handle<Mesh>>>);
    #[inline]
    fn render<'w>(
        _view: Entity,
        item: Entity,
        (meshes, mesh_query): SystemParamItem<'w, '_, Self::Param>,
        pass: &mut TrackedRenderPass<'w>,
    ) -> RenderCommandResult {
        let mesh_handle = mesh_query.get(item).unwrap();
        if let Some(gpu_mesh) = meshes.into_inner().get(mesh_handle) {
            pass.set_vertex_buffer(0, gpu_mesh.vertex_buffer.slice(..));
            match &gpu_mesh.buffer_info {
                GpuBufferInfo::Indexed {
                    buffer,
                    index_format,
                    count,
                } => {
                    pass.set_index_buffer(buffer.slice(..), 0, *index_format);
                    pass.draw_indexed(0..*count, 0, 0..1);
                }
                GpuBufferInfo::NonIndexed { vertex_count } => {
                    pass.draw(0..*vertex_count, 0..1);
                }
            }
            RenderCommandResult::Success
        } else {
            RenderCommandResult::Failure
        }
    }
}

#[cfg(test)]
mod tests {
    use super::MeshPipelineKey;
    #[test]
    fn mesh_key_msaa_samples() {
        for i in 1..=64 {
            assert_eq!(MeshPipelineKey::from_msaa_samples(i).msaa_samples(), i);
        }
    }
}<|MERGE_RESOLUTION|>--- conflicted
+++ resolved
@@ -408,11 +408,8 @@
     }
 }
 
-<<<<<<< HEAD
-impl SpecializedRenderPipeline for MeshPipeline {
-=======
+
 impl SpecializedMeshPipeline for MeshPipeline {
->>>>>>> 159fe527
     type Key = MeshPipelineKey;
 
     fn specialize(
