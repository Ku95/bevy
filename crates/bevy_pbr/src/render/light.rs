use crate::{
    directional_light_order, point_light_order, AmbientLight, Clusters, CubemapVisibleEntities,
    DirectionalLight, DirectionalLightShadowMap, DrawMesh, GlobalVisiblePointLights, MeshPipeline,
    NotShadowCaster, PointLight, PointLightShadowMap, SetMeshBindGroup, SpotLight,
    VisiblePointLights, SHADOW_SHADER_HANDLE,
};
use bevy_asset::Handle;
use bevy_core_pipeline::core_3d::Transparent3d;
use bevy_ecs::{
    prelude::*,
    system::{lifetimeless::*, SystemParamItem},
};
use bevy_math::{Mat4, UVec3, UVec4, Vec2, Vec3, Vec3Swizzles, Vec4, Vec4Swizzles};
use bevy_render::{
    camera::{Camera, CameraProjection},
    color::Color,
    mesh::{Mesh, MeshVertexBufferLayout},
    render_asset::RenderAssets,
    render_graph::{Node, NodeRunError, RenderGraphContext, SlotInfo, SlotType},
    render_phase::{
        CachedRenderPipelinePhaseItem, DrawFunctionId, DrawFunctions, EntityPhaseItem,
        EntityRenderCommand, PhaseItem, RenderCommandResult, RenderPhase, SetItemPipeline,
        TrackedRenderPass,
    },
    render_resource::*,
    renderer::{RenderContext, RenderDevice, RenderQueue},
    texture::*,
    view::{
        ComputedVisibility, ExtractedView, ViewUniform, ViewUniformOffset, ViewUniforms,
        VisibleEntities,
    },
    Extract,
};
use bevy_transform::{components::GlobalTransform, prelude::Transform};
use bevy_utils::FloatOrd;
use bevy_utils::{
    tracing::{error, warn},
    HashMap,
};
use std::num::{NonZeroU32, NonZeroU64};

#[derive(Debug, Hash, PartialEq, Eq, Clone, SystemLabel)]
pub enum RenderLightSystems {
    ExtractClusters,
    ExtractLights,
    PrepareClusters,
    PrepareLights,
    QueueShadows,
}

#[derive(Component)]
pub struct ExtractedPointLight {
    color: Color,
    /// luminous intensity in lumens per steradian
    intensity: f32,
    range: f32,
    radius: f32,
    transform: GlobalTransform,
    shadows_enabled: bool,
    shadow_depth_bias: f32,
    shadow_normal_bias: f32,
    spot_light_angles: Option<(f32, f32)>,
}

#[derive(Component)]
pub struct ExtractedDirectionalLight {
    color: Color,
    illuminance: f32,
    direction: Vec3,
    projection: Mat4,
    shadows_enabled: bool,
    shadow_depth_bias: f32,
    shadow_normal_bias: f32,
}

#[derive(Copy, Clone, ShaderType, Default, Debug)]
pub struct GpuPointLight {
    // For point lights: the lower-right 2x2 values of the projection matrix [2][2] [2][3] [3][2] [3][3]
    // For spot lights: 2 components of the direction (x,z), spot_scale and spot_offset
    light_custom_data: Vec4,
    color_inverse_square_range: Vec4,
    position_radius: Vec4,
    flags: u32,
    shadow_depth_bias: f32,
    shadow_normal_bias: f32,
    spot_light_tan_angle: f32,
}

#[derive(ShaderType)]
pub struct GpuPointLightsUniform {
    data: Box<[GpuPointLight; MAX_UNIFORM_BUFFER_POINT_LIGHTS]>,
}

impl Default for GpuPointLightsUniform {
    fn default() -> Self {
        Self {
            data: Box::new([GpuPointLight::default(); MAX_UNIFORM_BUFFER_POINT_LIGHTS]),
        }
    }
}

#[derive(ShaderType, Default)]
pub struct GpuPointLightsStorage {
    #[size(runtime)]
    data: Vec<GpuPointLight>,
}

pub enum GpuPointLights {
    Uniform(UniformBuffer<GpuPointLightsUniform>),
    Storage(StorageBuffer<GpuPointLightsStorage>),
}

impl GpuPointLights {
    fn new(buffer_binding_type: BufferBindingType) -> Self {
        match buffer_binding_type {
            BufferBindingType::Storage { .. } => Self::storage(),
            BufferBindingType::Uniform => Self::uniform(),
        }
    }

    fn uniform() -> Self {
        Self::Uniform(UniformBuffer::default())
    }

    fn storage() -> Self {
        Self::Storage(StorageBuffer::default())
    }

    fn set(&mut self, mut lights: Vec<GpuPointLight>) {
        match self {
            GpuPointLights::Uniform(buffer) => {
                let len = lights.len().min(MAX_UNIFORM_BUFFER_POINT_LIGHTS);
                let src = &lights[..len];
                let dst = &mut buffer.get_mut().data[..len];
                dst.copy_from_slice(src);
            }
            GpuPointLights::Storage(buffer) => {
                buffer.get_mut().data.clear();
                buffer.get_mut().data.append(&mut lights);
            }
        }
    }

    fn write_buffer(&mut self, render_device: &RenderDevice, render_queue: &RenderQueue) {
        match self {
            GpuPointLights::Uniform(buffer) => buffer.write_buffer(render_device, render_queue),
            GpuPointLights::Storage(buffer) => buffer.write_buffer(render_device, render_queue),
        }
    }

    pub fn binding(&self) -> Option<BindingResource> {
        match self {
            GpuPointLights::Uniform(buffer) => buffer.binding(),
            GpuPointLights::Storage(buffer) => buffer.binding(),
        }
    }

    pub fn min_size(buffer_binding_type: BufferBindingType) -> NonZeroU64 {
        match buffer_binding_type {
            BufferBindingType::Storage { .. } => GpuPointLightsStorage::min_size(),
            BufferBindingType::Uniform => GpuPointLightsUniform::min_size(),
        }
    }
}

// NOTE: These must match the bit flags in bevy_pbr/src/render/mesh_view_types.wgsl!
bitflags::bitflags! {
    #[repr(transparent)]
    struct PointLightFlags: u32 {
        const SHADOWS_ENABLED            = (1 << 0);
        const SPOT_LIGHT_Y_NEGATIVE      = (1 << 1);
        const NONE                       = 0;
        const UNINITIALIZED              = 0xFFFF;
    }
}

#[derive(Copy, Clone, ShaderType, Default, Debug)]
pub struct GpuDirectionalLight {
    view_projection: Mat4,
    color: Vec4,
    dir_to_light: Vec3,
    flags: u32,
    shadow_depth_bias: f32,
    shadow_normal_bias: f32,
}

// NOTE: These must match the bit flags in bevy_pbr/src/render/mesh_view_types.wgsl!
bitflags::bitflags! {
    #[repr(transparent)]
    struct DirectionalLightFlags: u32 {
        const SHADOWS_ENABLED            = (1 << 0);
        const NONE                       = 0;
        const UNINITIALIZED              = 0xFFFF;
    }
}

#[derive(Copy, Clone, Debug, ShaderType)]
pub struct GpuLights {
    directional_lights: [GpuDirectionalLight; MAX_DIRECTIONAL_LIGHTS],
    ambient_color: Vec4,
    // xyz are x/y/z cluster dimensions and w is the number of clusters
    cluster_dimensions: UVec4,
    // xy are vec2<f32>(cluster_dimensions.xy) / vec2<f32>(view.width, view.height)
    // z is cluster_dimensions.z / log(far / near)
    // w is cluster_dimensions.z * log(near) / log(far / near)
    cluster_factors: Vec4,
    n_directional_lights: u32,
    // offset from spot light's light index to spot light's shadow map index
    spot_light_shadowmap_offset: i32,
}

// NOTE: this must be kept in sync with the same constants in pbr.frag
pub const MAX_UNIFORM_BUFFER_POINT_LIGHTS: usize = 256;
pub const MAX_DIRECTIONAL_LIGHTS: usize = 10;
pub const SHADOW_FORMAT: TextureFormat = TextureFormat::Depth32Float;

#[derive(Resource)]
pub struct ShadowPipeline {
    pub view_layout: BindGroupLayout,
    pub mesh_layout: BindGroupLayout,
    pub skinned_mesh_layout: BindGroupLayout,
    pub point_light_sampler: Sampler,
    pub directional_light_sampler: Sampler,
}

// TODO: this pattern for initializing the shaders / pipeline isn't ideal. this should be handled by the asset system
impl FromWorld for ShadowPipeline {
    fn from_world(world: &mut World) -> Self {
        let render_device = world.resource::<RenderDevice>();

        let view_layout = render_device.create_bind_group_layout(&BindGroupLayoutDescriptor {
            entries: &[
                // View
                BindGroupLayoutEntry {
                    binding: 0,
                    visibility: ShaderStages::VERTEX | ShaderStages::FRAGMENT,
                    ty: BindingType::Buffer {
                        ty: BufferBindingType::Uniform,
                        has_dynamic_offset: true,
                        min_binding_size: Some(ViewUniform::min_size()),
                    },
                    count: None,
                },
            ],
            label: Some("shadow_view_layout"),
        });

        let mesh_pipeline = world.resource::<MeshPipeline>();
        let skinned_mesh_layout = mesh_pipeline.skinned_mesh_layout.clone();

        ShadowPipeline {
            view_layout,
            mesh_layout: mesh_pipeline.mesh_layout.clone(),
            skinned_mesh_layout,
            point_light_sampler: render_device.create_sampler(&SamplerDescriptor {
                address_mode_u: AddressMode::ClampToEdge,
                address_mode_v: AddressMode::ClampToEdge,
                address_mode_w: AddressMode::ClampToEdge,
                mag_filter: FilterMode::Linear,
                min_filter: FilterMode::Linear,
                mipmap_filter: FilterMode::Nearest,
                compare: Some(CompareFunction::GreaterEqual),
                ..Default::default()
            }),
            directional_light_sampler: render_device.create_sampler(&SamplerDescriptor {
                address_mode_u: AddressMode::ClampToEdge,
                address_mode_v: AddressMode::ClampToEdge,
                address_mode_w: AddressMode::ClampToEdge,
                mag_filter: FilterMode::Linear,
                min_filter: FilterMode::Linear,
                mipmap_filter: FilterMode::Nearest,
                compare: Some(CompareFunction::GreaterEqual),
                ..Default::default()
            }),
        }
    }
}

bitflags::bitflags! {
    #[repr(transparent)]
    pub struct ShadowPipelineKey: u32 {
        const NONE               = 0;
        const PRIMITIVE_TOPOLOGY_RESERVED_BITS = ShadowPipelineKey::PRIMITIVE_TOPOLOGY_MASK_BITS << ShadowPipelineKey::PRIMITIVE_TOPOLOGY_SHIFT_BITS;
    }
}

impl ShadowPipelineKey {
    const PRIMITIVE_TOPOLOGY_MASK_BITS: u32 = 0b111;
    const PRIMITIVE_TOPOLOGY_SHIFT_BITS: u32 = 32 - 3;

    pub fn from_primitive_topology(primitive_topology: PrimitiveTopology) -> Self {
        let primitive_topology_bits = ((primitive_topology as u32)
            & Self::PRIMITIVE_TOPOLOGY_MASK_BITS)
            << Self::PRIMITIVE_TOPOLOGY_SHIFT_BITS;
        Self::from_bits(primitive_topology_bits).unwrap()
    }

    pub fn primitive_topology(&self) -> PrimitiveTopology {
        let primitive_topology_bits =
            (self.bits >> Self::PRIMITIVE_TOPOLOGY_SHIFT_BITS) & Self::PRIMITIVE_TOPOLOGY_MASK_BITS;
        match primitive_topology_bits {
            x if x == PrimitiveTopology::PointList as u32 => PrimitiveTopology::PointList,
            x if x == PrimitiveTopology::LineList as u32 => PrimitiveTopology::LineList,
            x if x == PrimitiveTopology::LineStrip as u32 => PrimitiveTopology::LineStrip,
            x if x == PrimitiveTopology::TriangleList as u32 => PrimitiveTopology::TriangleList,
            x if x == PrimitiveTopology::TriangleStrip as u32 => PrimitiveTopology::TriangleStrip,
            _ => PrimitiveTopology::default(),
        }
    }
}

impl SpecializedMeshPipeline for ShadowPipeline {
    type Key = ShadowPipelineKey;

    fn specialize(
        &self,
        key: Self::Key,
        layout: &MeshVertexBufferLayout,
    ) -> Result<RenderPipelineDescriptor, SpecializedMeshPipelineError> {
        let mut vertex_attributes = vec![Mesh::ATTRIBUTE_POSITION.at_shader_location(0)];

        let mut bind_group_layout = vec![self.view_layout.clone()];
        let mut shader_defs = Vec::new();

        if layout.contains(Mesh::ATTRIBUTE_JOINT_INDEX)
            && layout.contains(Mesh::ATTRIBUTE_JOINT_WEIGHT)
        {
            shader_defs.push(String::from("SKINNED"));
            vertex_attributes.push(Mesh::ATTRIBUTE_JOINT_INDEX.at_shader_location(4));
            vertex_attributes.push(Mesh::ATTRIBUTE_JOINT_WEIGHT.at_shader_location(5));
            bind_group_layout.push(self.skinned_mesh_layout.clone());
        } else {
            bind_group_layout.push(self.mesh_layout.clone());
        }

        let vertex_buffer_layout = layout.get_layout(&vertex_attributes)?;

        Ok(RenderPipelineDescriptor {
            vertex: VertexState {
                shader: SHADOW_SHADER_HANDLE.typed::<Shader>(),
                entry_point: "vertex".into(),
                shader_defs,
                buffers: vec![vertex_buffer_layout],
            },
            fragment: None,
            layout: Some(bind_group_layout),
            primitive: PrimitiveState {
                topology: key.primitive_topology(),
                strip_index_format: None,
                front_face: FrontFace::Ccw,
                cull_mode: None,
                unclipped_depth: false,
                polygon_mode: PolygonMode::Fill,
                conservative: false,
            },
            depth_stencil: Some(DepthStencilState {
                format: SHADOW_FORMAT,
                depth_write_enabled: true,
                depth_compare: CompareFunction::GreaterEqual,
                stencil: StencilState {
                    front: StencilFaceState::IGNORE,
                    back: StencilFaceState::IGNORE,
                    read_mask: 0,
                    write_mask: 0,
                },
                bias: DepthBiasState {
                    constant: 0,
                    slope_scale: 0.0,
                    clamp: 0.0,
                },
            }),
            multisample: MultisampleState::default(),
            label: Some("shadow_pipeline".into()),
        })
    }
}

#[derive(Component)]
pub struct ExtractedClusterConfig {
    /// Special near value for cluster calculations
    near: f32,
    far: f32,
    /// Number of clusters in `X` / `Y` / `Z` in the view frustum
    dimensions: UVec3,
}

#[derive(Component)]
pub struct ExtractedClustersPointLights {
    data: Vec<VisiblePointLights>,
}

pub fn extract_clusters(
    mut commands: Commands,
    views: Extract<Query<(Entity, &Clusters), With<Camera>>>,
) {
    for (entity, clusters) in &views {
        commands.get_or_spawn(entity).insert((
            ExtractedClustersPointLights {
                data: clusters.lights.clone(),
            },
            ExtractedClusterConfig {
                near: clusters.near,
                far: clusters.far,
                dimensions: clusters.dimensions,
            },
        ));
    }
}

#[allow(clippy::too_many_arguments)]
pub fn extract_lights(
    mut commands: Commands,
    point_light_shadow_map: Extract<Res<PointLightShadowMap>>,
    directional_light_shadow_map: Extract<Res<DirectionalLightShadowMap>>,
    global_point_lights: Extract<Res<GlobalVisiblePointLights>>,
    point_lights: Extract<
        Query<(
            &PointLight,
            &CubemapVisibleEntities,
            &GlobalTransform,
            &ComputedVisibility,
        )>,
    >,
    spot_lights: Extract<
        Query<(
            &SpotLight,
            &VisibleEntities,
            &GlobalTransform,
            &ComputedVisibility,
        )>,
    >,
    directional_lights: Extract<
        Query<
            (
                Entity,
                &DirectionalLight,
                &VisibleEntities,
                &GlobalTransform,
                &ComputedVisibility,
            ),
            Without<SpotLight>,
        >,
    >,
    mut previous_point_lights_len: Local<usize>,
    mut previous_spot_lights_len: Local<usize>,
) {
    // NOTE: These shadow map resources are extracted here as they are used here too so this avoids
    // races between scheduling of ExtractResourceSystems and this system.
    if point_light_shadow_map.is_changed() {
        commands.insert_resource(point_light_shadow_map.clone());
    }
    if directional_light_shadow_map.is_changed() {
        commands.insert_resource(directional_light_shadow_map.clone());
    }
    // This is the point light shadow map texel size for one face of the cube as a distance of 1.0
    // world unit from the light.
    // point_light_texel_size = 2.0 * 1.0 * tan(PI / 4.0) / cube face width in texels
    // PI / 4.0 is half the cube face fov, tan(PI / 4.0) = 1.0, so this simplifies to:
    // point_light_texel_size = 2.0 / cube face width in texels
    // NOTE: When using various PCF kernel sizes, this will need to be adjusted, according to:
    // https://catlikecoding.com/unity/tutorials/custom-srp/point-and-spot-shadows/
    let point_light_texel_size = 2.0 / point_light_shadow_map.size as f32;

    let mut point_lights_values = Vec::with_capacity(*previous_point_lights_len);
    for entity in global_point_lights.iter().copied() {
        if let Ok((point_light, cubemap_visible_entities, transform, visibility)) =
            point_lights.get(entity)
        {
            if !visibility.is_visible() {
                continue;
            }
            // TODO: This is very much not ideal. We should be able to re-use the vector memory.
            // However, since exclusive access to the main world in extract is ill-advised, we just clone here.
            let render_cubemap_visible_entities = cubemap_visible_entities.clone();
            point_lights_values.push((
                entity,
                (
                    ExtractedPointLight {
                        color: point_light.color,
                        // NOTE: Map from luminous power in lumens to luminous intensity in lumens per steradian
                        // for a point light. See https://google.github.io/filament/Filament.html#mjx-eqn-pointLightLuminousPower
                        // for details.
                        intensity: point_light.intensity / (4.0 * std::f32::consts::PI),
                        range: point_light.range,
                        radius: point_light.radius,
                        transform: *transform,
                        shadows_enabled: point_light.shadows_enabled,
                        shadow_depth_bias: point_light.shadow_depth_bias,
                        // The factor of SQRT_2 is for the worst-case diagonal offset
                        shadow_normal_bias: point_light.shadow_normal_bias
                            * point_light_texel_size
                            * std::f32::consts::SQRT_2,
                        spot_light_angles: None,
                    },
                    render_cubemap_visible_entities,
                ),
            ));
        }
    }
    *previous_point_lights_len = point_lights_values.len();
    commands.insert_or_spawn_batch(point_lights_values);

    let mut spot_lights_values = Vec::with_capacity(*previous_spot_lights_len);
    for entity in global_point_lights.iter().copied() {
        if let Ok((spot_light, visible_entities, transform, visibility)) = spot_lights.get(entity) {
            if !visibility.is_visible() {
                continue;
            }
            // TODO: This is very much not ideal. We should be able to re-use the vector memory.
            // However, since exclusive access to the main world in extract is ill-advised, we just clone here.
            let render_visible_entities = visible_entities.clone();
            let texel_size =
                2.0 * spot_light.outer_angle.tan() / directional_light_shadow_map.size as f32;

            spot_lights_values.push((
                entity,
                (
                    ExtractedPointLight {
                        color: spot_light.color,
                        // NOTE: Map from luminous power in lumens to luminous intensity in lumens per steradian
                        // for a point light. See https://google.github.io/filament/Filament.html#mjx-eqn-pointLightLuminousPower
                        // for details.
                        // Note: Filament uses a divisor of PI for spot lights. We choose to use the same 4*PI divisor
                        // in both cases so that toggling between point light and spot light keeps lit areas lit equally,
                        // which seems least surprising for users
                        intensity: spot_light.intensity / (4.0 * std::f32::consts::PI),
                        range: spot_light.range,
                        radius: spot_light.radius,
                        transform: *transform,
                        shadows_enabled: spot_light.shadows_enabled,
                        shadow_depth_bias: spot_light.shadow_depth_bias,
                        // The factor of SQRT_2 is for the worst-case diagonal offset
                        shadow_normal_bias: spot_light.shadow_normal_bias
                            * texel_size
                            * std::f32::consts::SQRT_2,
                        spot_light_angles: Some((spot_light.inner_angle, spot_light.outer_angle)),
                    },
                    render_visible_entities,
                ),
            ));
        }
    }
    *previous_spot_lights_len = spot_lights_values.len();
    commands.insert_or_spawn_batch(spot_lights_values);

    for (entity, directional_light, visible_entities, transform, visibility) in
        directional_lights.iter()
    {
        if !visibility.is_visible() {
            continue;
        }

        // Calulate the directional light shadow map texel size using the largest x,y dimension of
        // the orthographic projection divided by the shadow map resolution
        // NOTE: When using various PCF kernel sizes, this will need to be adjusted, according to:
        // https://catlikecoding.com/unity/tutorials/custom-srp/directional-shadows/
        let largest_dimension = (directional_light.shadow_projection.right
            - directional_light.shadow_projection.left)
            .max(
                directional_light.shadow_projection.top
                    - directional_light.shadow_projection.bottom,
            );
        let directional_light_texel_size =
            largest_dimension / directional_light_shadow_map.size as f32;
        // TODO: As above
        let render_visible_entities = visible_entities.clone();
        commands.get_or_spawn(entity).insert((
            ExtractedDirectionalLight {
                color: directional_light.color,
                illuminance: directional_light.illuminance,
                direction: transform.forward(),
                projection: directional_light.shadow_projection.get_projection_matrix(),
                shadows_enabled: directional_light.shadows_enabled,
                shadow_depth_bias: directional_light.shadow_depth_bias,
                // The factor of SQRT_2 is for the worst-case diagonal offset
                shadow_normal_bias: directional_light.shadow_normal_bias
                    * directional_light_texel_size
                    * std::f32::consts::SQRT_2,
            },
            render_visible_entities,
        ));
    }
}

pub(crate) const POINT_LIGHT_NEAR_Z: f32 = 0.1f32;

pub(crate) struct CubeMapFace {
    pub(crate) target: Vec3,
    pub(crate) up: Vec3,
}

// see https://www.khronos.org/opengl/wiki/Cubemap_Texture
pub(crate) const CUBE_MAP_FACES: [CubeMapFace; 6] = [
    // 0 	GL_TEXTURE_CUBE_MAP_POSITIVE_X
    CubeMapFace {
        target: Vec3::NEG_X,
        up: Vec3::NEG_Y,
    },
    // 1 	GL_TEXTURE_CUBE_MAP_NEGATIVE_X
    CubeMapFace {
        target: Vec3::X,
        up: Vec3::NEG_Y,
    },
    // 2 	GL_TEXTURE_CUBE_MAP_POSITIVE_Y
    CubeMapFace {
        target: Vec3::NEG_Y,
        up: Vec3::Z,
    },
    // 3 	GL_TEXTURE_CUBE_MAP_NEGATIVE_Y
    CubeMapFace {
        target: Vec3::Y,
        up: Vec3::NEG_Z,
    },
    // 4 	GL_TEXTURE_CUBE_MAP_POSITIVE_Z
    CubeMapFace {
        target: Vec3::NEG_Z,
        up: Vec3::NEG_Y,
    },
    // 5 	GL_TEXTURE_CUBE_MAP_NEGATIVE_Z
    CubeMapFace {
        target: Vec3::Z,
        up: Vec3::NEG_Y,
    },
];

fn face_index_to_name(face_index: usize) -> &'static str {
    match face_index {
        0 => "+x",
        1 => "-x",
        2 => "+y",
        3 => "-y",
        4 => "+z",
        5 => "-z",
        _ => "invalid",
    }
}

#[derive(Component)]
pub struct ShadowView {
    pub depth_texture_view: TextureView,
    pub pass_name: String,
}

#[derive(Component)]
pub struct ViewShadowBindings {
    pub point_light_depth_texture: Texture,
    pub point_light_depth_texture_view: TextureView,
    pub directional_light_depth_texture: Texture,
    pub directional_light_depth_texture_view: TextureView,
}

#[derive(Component)]
pub struct ViewLightEntities {
    pub lights: Vec<Entity>,
}

#[derive(Component)]
pub struct ViewLightsUniformOffset {
    pub offset: u32,
}

// NOTE: Clustered-forward rendering requires 3 storage buffer bindings so check that
// at least that many are supported using this constant and SupportedBindingType::from_device()
pub const CLUSTERED_FORWARD_STORAGE_BUFFER_COUNT: u32 = 3;

#[derive(Resource)]
pub struct GlobalLightMeta {
    pub gpu_point_lights: GpuPointLights,
    pub entity_to_index: HashMap<Entity, usize>,
}

impl FromWorld for GlobalLightMeta {
    fn from_world(world: &mut World) -> Self {
        Self::new(
            world
                .resource::<RenderDevice>()
                .get_supported_read_only_binding_type(CLUSTERED_FORWARD_STORAGE_BUFFER_COUNT),
        )
    }
}

impl GlobalLightMeta {
    pub fn new(buffer_binding_type: BufferBindingType) -> Self {
        Self {
            gpu_point_lights: GpuPointLights::new(buffer_binding_type),
            entity_to_index: HashMap::default(),
        }
    }
}

#[derive(Resource, Default)]
pub struct LightMeta {
    pub view_gpu_lights: DynamicUniformBuffer<GpuLights>,
    pub shadow_view_bind_group: Option<BindGroup>,
}

#[derive(Component)]
pub enum LightEntity {
    Directional {
        light_entity: Entity,
    },
    Point {
        light_entity: Entity,
        face_index: usize,
    },
    Spot {
        light_entity: Entity,
    },
}
pub fn calculate_cluster_factors(
    near: f32,
    far: f32,
    z_slices: f32,
    is_orthographic: bool,
) -> Vec2 {
    if is_orthographic {
        Vec2::new(-near, z_slices / (-far - -near))
    } else {
        let z_slices_of_ln_zfar_over_znear = (z_slices - 1.0) / (far / near).ln();
        Vec2::new(
            z_slices_of_ln_zfar_over_znear,
            near.ln() * z_slices_of_ln_zfar_over_znear,
        )
    }
}

// this method of constructing a basis from a vec3 is used by glam::Vec3::any_orthonormal_pair
// we will also construct it in the fragment shader and need our implementations to match,
// so we reproduce it here to avoid a mismatch if glam changes. we also switch the handedness
// could move this onto transform but it's pretty niche
pub(crate) fn spot_light_view_matrix(transform: &GlobalTransform) -> Mat4 {
    // the matrix z_local (opposite of transform.forward())
    let fwd_dir = transform.back().extend(0.0);

    let sign = 1f32.copysign(fwd_dir.z);
    let a = -1.0 / (fwd_dir.z + sign);
    let b = fwd_dir.x * fwd_dir.y * a;
    let up_dir = Vec4::new(
        1.0 + sign * fwd_dir.x * fwd_dir.x * a,
        sign * b,
        -sign * fwd_dir.x,
        0.0,
    );
    let right_dir = Vec4::new(-b, -sign - fwd_dir.y * fwd_dir.y * a, fwd_dir.y, 0.0);

    Mat4::from_cols(
        right_dir,
        up_dir,
        fwd_dir,
        transform.translation().extend(1.0),
    )
}

pub(crate) fn spot_light_projection_matrix(angle: f32) -> Mat4 {
    // spot light projection FOV is 2x the angle from spot light centre to outer edge
    Mat4::perspective_infinite_reverse_rh(angle * 2.0, 1.0, POINT_LIGHT_NEAR_Z)
}

#[allow(clippy::too_many_arguments)]
pub fn prepare_lights(
    mut commands: Commands,
    mut texture_cache: ResMut<TextureCache>,
    render_device: Res<RenderDevice>,
    render_queue: Res<RenderQueue>,
    mut global_light_meta: ResMut<GlobalLightMeta>,
    mut light_meta: ResMut<LightMeta>,
    views: Query<
        (Entity, &ExtractedView, &ExtractedClusterConfig),
        With<RenderPhase<Transparent3d>>,
    >,
    ambient_light: Res<AmbientLight>,
    point_light_shadow_map: Res<PointLightShadowMap>,
    directional_light_shadow_map: Res<DirectionalLightShadowMap>,
    mut max_directional_lights_warning_emitted: Local<bool>,
    point_lights: Query<(Entity, &ExtractedPointLight)>,
    directional_lights: Query<(Entity, &ExtractedDirectionalLight)>,
) {
    light_meta.view_gpu_lights.clear();

    // Pre-calculate for PointLights
    let cube_face_projection =
        Mat4::perspective_infinite_reverse_rh(std::f32::consts::FRAC_PI_2, 1.0, POINT_LIGHT_NEAR_Z);
    let cube_face_rotations = CUBE_MAP_FACES
        .iter()
        .map(|CubeMapFace { target, up }| Transform::IDENTITY.looking_at(*target, *up))
        .collect::<Vec<_>>();

    global_light_meta.entity_to_index.clear();

    let mut point_lights: Vec<_> = point_lights.iter().collect::<Vec<_>>();
    let mut directional_lights: Vec<_> = directional_lights.iter().collect::<Vec<_>>();

    #[cfg(not(feature = "webgl"))]
    let max_texture_array_layers = render_device.limits().max_texture_array_layers as usize;
    #[cfg(not(feature = "webgl"))]
    let max_texture_cubes = max_texture_array_layers / 6;
    #[cfg(feature = "webgl")]
    let max_texture_array_layers = 1;
    #[cfg(feature = "webgl")]
    let max_texture_cubes = 1;

    if !*max_directional_lights_warning_emitted && directional_lights.len() > MAX_DIRECTIONAL_LIGHTS
    {
        warn!(
            "The amount of directional lights of {} is exceeding the supported limit of {}.",
            directional_lights.len(),
            MAX_DIRECTIONAL_LIGHTS
        );
        *max_directional_lights_warning_emitted = true;
    }

    let point_light_count = point_lights
        .iter()
        .filter(|light| light.1.spot_light_angles.is_none())
        .count();

    let point_light_shadow_maps_count = point_lights
        .iter()
        .filter(|light| light.1.shadows_enabled && light.1.spot_light_angles.is_none())
        .count()
        .min(max_texture_cubes);

    let directional_shadow_maps_count = directional_lights
        .iter()
        .take(MAX_DIRECTIONAL_LIGHTS)
        .filter(|(_, light)| light.shadows_enabled)
        .count()
        .min(max_texture_array_layers);

    let spot_light_shadow_maps_count = point_lights
        .iter()
        .filter(|(_, light)| light.shadows_enabled && light.spot_light_angles.is_some())
        .count()
        .min(max_texture_array_layers - directional_shadow_maps_count);

    // Sort lights by
    // - point-light vs spot-light, so that we can iterate point lights and spot lights in contiguous blocks in the fragment shader,
    // - then those with shadows enabled first, so that the index can be used to render at most `point_light_shadow_maps_count`
    //   point light shadows and `spot_light_shadow_maps_count` spot light shadow maps,
    // - then by entity as a stable key to ensure that a consistent set of lights are chosen if the light count limit is exceeded.
    point_lights.sort_by(|(entity_1, light_1), (entity_2, light_2)| {
        point_light_order(
            (
                entity_1,
                &light_1.shadows_enabled,
                &light_1.spot_light_angles.is_some(),
            ),
            (
                entity_2,
                &light_2.shadows_enabled,
                &light_2.spot_light_angles.is_some(),
            ),
        )
    });

    // Sort lights by
    // - those with shadows enabled first, so that the index can be used to render at most `directional_light_shadow_maps_count`
    //   directional light shadows
    // - then by entity as a stable key to ensure that a consistent set of lights are chosen if the light count limit is exceeded.
    directional_lights.sort_by(|(entity_1, light_1), (entity_2, light_2)| {
        directional_light_order(
            (entity_1, &light_1.shadows_enabled),
            (entity_2, &light_2.shadows_enabled),
        )
    });

    if global_light_meta.entity_to_index.capacity() < point_lights.len() {
        global_light_meta
            .entity_to_index
            .reserve(point_lights.len());
    }

    let mut gpu_point_lights = Vec::new();
    for (index, &(entity, light)) in point_lights.iter().enumerate() {
        let mut flags = PointLightFlags::NONE;

        // Lights are sorted, shadow enabled lights are first
        if light.shadows_enabled
            && (index < point_light_shadow_maps_count
                || (light.spot_light_angles.is_some()
                    && index - point_light_count < spot_light_shadow_maps_count))
        {
            flags |= PointLightFlags::SHADOWS_ENABLED;
        }

        let (light_custom_data, spot_light_tan_angle) = match light.spot_light_angles {
            Some((inner, outer)) => {
                let light_direction = light.transform.forward();
                if light_direction.y.is_sign_negative() {
                    flags |= PointLightFlags::SPOT_LIGHT_Y_NEGATIVE;
                }

                let cos_outer = outer.cos();
                let spot_scale = 1.0 / f32::max(inner.cos() - cos_outer, 1e-4);
                let spot_offset = -cos_outer * spot_scale;

                (
                    // For spot lights: the direction (x,z), spot_scale and spot_offset
                    light_direction.xz().extend(spot_scale).extend(spot_offset),
                    outer.tan(),
                )
            }
            None => {
                (
                    // For point lights: the lower-right 2x2 values of the projection matrix [2][2] [2][3] [3][2] [3][3]
                    Vec4::new(
                        cube_face_projection.z_axis.z,
                        cube_face_projection.z_axis.w,
                        cube_face_projection.w_axis.z,
                        cube_face_projection.w_axis.w,
                    ),
                    // unused
                    0.0,
                )
            }
        };

        gpu_point_lights.push(GpuPointLight {
            light_custom_data,
            // premultiply color by intensity
            // we don't use the alpha at all, so no reason to multiply only [0..3]
            color_inverse_square_range: (Vec4::from_slice(&light.color.as_linear_rgba_f32())
                * light.intensity)
                .xyz()
                .extend(1.0 / (light.range * light.range)),
            position_radius: light.transform.translation().extend(light.radius),
            flags: flags.bits,
            shadow_depth_bias: light.shadow_depth_bias,
            shadow_normal_bias: light.shadow_normal_bias,
            spot_light_tan_angle,
        });
        global_light_meta.entity_to_index.insert(entity, index);
    }

    let mut gpu_directional_lights = [GpuDirectionalLight::default(); MAX_DIRECTIONAL_LIGHTS];

    for (index, (_light_entity, light)) in directional_lights
        .iter()
        .enumerate()
        .take(MAX_DIRECTIONAL_LIGHTS)
    {
        let mut flags = DirectionalLightFlags::NONE;

        // Lights are sorted, shadow enabled lights are first
        if light.shadows_enabled && (index < directional_shadow_maps_count) {
            flags |= DirectionalLightFlags::SHADOWS_ENABLED;
        }

        // direction is negated to be ready for N.L
        let dir_to_light = -light.direction;

        // convert from illuminance (lux) to candelas
        //
        // exposure is hard coded at the moment but should be replaced
        // by values coming from the camera
        // see: https://google.github.io/filament/Filament.html#imagingpipeline/physicallybasedcamera/exposuresettings
        const APERTURE: f32 = 4.0;
        const SHUTTER_SPEED: f32 = 1.0 / 250.0;
        const SENSITIVITY: f32 = 100.0;
        let ev100 = f32::log2(APERTURE * APERTURE / SHUTTER_SPEED) - f32::log2(SENSITIVITY / 100.0);
        let exposure = 1.0 / (f32::powf(2.0, ev100) * 1.2);
        let intensity = light.illuminance * exposure;

        // NOTE: A directional light seems to have to have an eye position on the line along the direction of the light
        // through the world origin. I (Rob Swain) do not yet understand why it cannot be translated away from this.
        let view = Mat4::look_at_rh(Vec3::ZERO, light.direction, Vec3::Y);
        // NOTE: This orthographic projection defines the volume within which shadows from a directional light can be cast
        let projection = light.projection;

        gpu_directional_lights[index] = GpuDirectionalLight {
            // premultiply color by intensity
            // we don't use the alpha at all, so no reason to multiply only [0..3]
            color: Vec4::from_slice(&light.color.as_linear_rgba_f32()) * intensity,
            dir_to_light,
            // NOTE: * view is correct, it should not be view.inverse() here
            view_projection: projection * view,
            flags: flags.bits,
            shadow_depth_bias: light.shadow_depth_bias,
            shadow_normal_bias: light.shadow_normal_bias,
        };
    }

    global_light_meta.gpu_point_lights.set(gpu_point_lights);
    global_light_meta
        .gpu_point_lights
        .write_buffer(&render_device, &render_queue);

    // set up light data for each view
    for (entity, extracted_view, clusters) in &views {
        let point_light_depth_texture = texture_cache.get(
            &render_device,
            TextureDescriptor {
                size: Extent3d {
                    width: point_light_shadow_map.size as u32,
                    height: point_light_shadow_map.size as u32,
                    depth_or_array_layers: point_light_shadow_maps_count.max(1) as u32 * 6,
                },
                mip_level_count: 1,
                sample_count: 1,
                dimension: TextureDimension::D2,
                format: SHADOW_FORMAT,
                label: Some("point_light_shadow_map_texture"),
                usage: TextureUsages::RENDER_ATTACHMENT | TextureUsages::TEXTURE_BINDING,
            },
        );
        let directional_light_depth_texture = texture_cache.get(
            &render_device,
            TextureDescriptor {
                size: Extent3d {
                    width: (directional_light_shadow_map.size as u32)
                        .min(render_device.limits().max_texture_dimension_2d),
                    height: (directional_light_shadow_map.size as u32)
                        .min(render_device.limits().max_texture_dimension_2d),
                    depth_or_array_layers: (directional_shadow_maps_count
                        + spot_light_shadow_maps_count)
                        .max(1) as u32,
                },
                mip_level_count: 1,
                sample_count: 1,
                dimension: TextureDimension::D2,
                format: SHADOW_FORMAT,
                label: Some("directional_light_shadow_map_texture"),
                usage: TextureUsages::RENDER_ATTACHMENT | TextureUsages::TEXTURE_BINDING,
            },
        );
        let mut view_lights = Vec::new();

        let is_orthographic = extracted_view.projection.w_axis.w == 1.0;
        let cluster_factors_zw = calculate_cluster_factors(
            clusters.near,
            clusters.far,
            clusters.dimensions.z as f32,
            is_orthographic,
        );

        let n_clusters = clusters.dimensions.x * clusters.dimensions.y * clusters.dimensions.z;
        let gpu_lights = GpuLights {
            directional_lights: gpu_directional_lights,
            ambient_color: Vec4::from_slice(&ambient_light.color.as_linear_rgba_f32())
                * ambient_light.brightness,
            cluster_factors: Vec4::new(
                clusters.dimensions.x as f32 / extracted_view.viewport.z as f32,
                clusters.dimensions.y as f32 / extracted_view.viewport.w as f32,
                cluster_factors_zw.x,
                cluster_factors_zw.y,
            ),
            cluster_dimensions: clusters.dimensions.extend(n_clusters),
            n_directional_lights: directional_lights.iter().len() as u32,
            // spotlight shadow maps are stored in the directional light array, starting at directional_shadow_maps_count.
            // the spot lights themselves start in the light array at point_light_count. so to go from light
            // index to shadow map index, we need to subtract point light count and add directional shadowmap count.
            spot_light_shadowmap_offset: directional_shadow_maps_count as i32
                - point_light_count as i32,
        };

        // TODO: this should select lights based on relevance to the view instead of the first ones that show up in a query
        for &(light_entity, light) in point_lights
            .iter()
            // Lights are sorted, shadow enabled lights are first
            .take(point_light_shadow_maps_count)
            .filter(|(_, light)| light.shadows_enabled)
        {
            let light_index = *global_light_meta
                .entity_to_index
                .get(&light_entity)
                .unwrap();
            // ignore scale because we don't want to effectively scale light radius and range
            // by applying those as a view transform to shadow map rendering of objects
            // and ignore rotation because we want the shadow map projections to align with the axes
            let view_translation = GlobalTransform::from_translation(light.transform.translation());

            for (face_index, view_rotation) in cube_face_rotations.iter().enumerate() {
                let depth_texture_view =
                    point_light_depth_texture
                        .texture
                        .create_view(&TextureViewDescriptor {
                            label: Some("point_light_shadow_map_texture_view"),
                            format: None,
                            dimension: Some(TextureViewDimension::D2),
                            aspect: TextureAspect::All,
                            base_mip_level: 0,
                            mip_level_count: None,
                            base_array_layer: (light_index * 6 + face_index) as u32,
                            array_layer_count: NonZeroU32::new(1),
                        });

                let view_light_entity = commands
                    .spawn((
                        ShadowView {
                            depth_texture_view,
                            pass_name: format!(
                                "shadow pass point light {} {}",
                                light_index,
                                face_index_to_name(face_index)
                            ),
                        },
                        ExtractedView {
                            viewport: UVec4::new(
                                0,
                                0,
                                point_light_shadow_map.size as u32,
                                point_light_shadow_map.size as u32,
                            ),
                            transform: view_translation * *view_rotation,
                            projection: cube_face_projection,
                            hdr: false,
                        },
                        RenderPhase::<Shadow>::default(),
                        LightEntity::Point {
                            light_entity,
                            face_index,
                        },
                    ))
                    .id();
                view_lights.push(view_light_entity);
            }
        }

        // spot lights
        for (light_index, &(light_entity, light)) in point_lights
            .iter()
            .skip(point_light_count)
            .take(spot_light_shadow_maps_count)
            .enumerate()
        {
            let spot_view_matrix = spot_light_view_matrix(&light.transform);
            let spot_view_transform = spot_view_matrix.into();

            let angle = light.spot_light_angles.expect("lights should be sorted so that \
                [point_light_count..point_light_count + spot_light_shadow_maps_count] are spot lights").1;
            let spot_projection = spot_light_projection_matrix(angle);

            let depth_texture_view =
                directional_light_depth_texture
                    .texture
                    .create_view(&TextureViewDescriptor {
                        label: Some("spot_light_shadow_map_texture_view"),
                        format: None,
                        dimension: Some(TextureViewDimension::D2),
                        aspect: TextureAspect::All,
                        base_mip_level: 0,
                        mip_level_count: None,
                        base_array_layer: (directional_shadow_maps_count + light_index) as u32,
                        array_layer_count: NonZeroU32::new(1),
                    });

            let view_light_entity = commands
                .spawn((
                    ShadowView {
                        depth_texture_view,
                        pass_name: format!("shadow pass spot light {light_index}",),
                    },
                    ExtractedView {
                        viewport: UVec4::new(
                            0,
                            0,
                            directional_light_shadow_map.size as u32,
                            directional_light_shadow_map.size as u32,
                        ),
                        transform: spot_view_transform,
                        projection: spot_projection,
                        hdr: false,
                    },
                    RenderPhase::<Shadow>::default(),
                    LightEntity::Spot { light_entity },
                ))
                .id();

            view_lights.push(view_light_entity);
        }

        // directional lights
        for (light_index, &(light_entity, light)) in directional_lights
            .iter()
            .enumerate()
            .take(directional_shadow_maps_count)
        {
            // NOTE: A directional light seems to have to have an eye position on the line along the direction of the light
            // through the world origin. I (Rob Swain) do not yet understand why it cannot be translated away from this.
            let view = Mat4::look_at_rh(Vec3::ZERO, light.direction, Vec3::Y);

            let depth_texture_view =
                directional_light_depth_texture
                    .texture
                    .create_view(&TextureViewDescriptor {
                        label: Some("directional_light_shadow_map_texture_view"),
                        format: None,
                        dimension: Some(TextureViewDimension::D2),
                        aspect: TextureAspect::All,
                        base_mip_level: 0,
                        mip_level_count: None,
                        base_array_layer: light_index as u32,
                        array_layer_count: NonZeroU32::new(1),
                    });

<<<<<<< HEAD
            let view_light_entity = commands
                .spawn((
                    ShadowView {
                        depth_texture_view,
                        pass_name: format!("shadow pass directional light {}", light_index),
                    },
                    ExtractedView {
                        viewport: UVec4::new(
                            0,
                            0,
                            directional_light_shadow_map.size as u32,
                            directional_light_shadow_map.size as u32,
                        ),
                        transform: GlobalTransform::from(view.inverse()),
                        projection: light.projection,
                    },
                    RenderPhase::<Shadow>::default(),
                    LightEntity::Directional { light_entity },
                ))
                .id();
            view_lights.push(view_light_entity);
=======
                let view_light_entity = commands
                    .spawn((
                        ShadowView {
                            depth_texture_view,
                            pass_name: format!("shadow pass directional light {i}"),
                        },
                        ExtractedView {
                            viewport: UVec4::new(
                                0,
                                0,
                                directional_light_shadow_map.size as u32,
                                directional_light_shadow_map.size as u32,
                            ),
                            transform: GlobalTransform::from(view.inverse()),
                            projection,
                            hdr: false,
                        },
                        RenderPhase::<Shadow>::default(),
                        LightEntity::Directional { light_entity },
                    ))
                    .id();
                view_lights.push(view_light_entity);
            }
>>>>>>> 1f22d544
        }

        let point_light_depth_texture_view =
            point_light_depth_texture
                .texture
                .create_view(&TextureViewDescriptor {
                    label: Some("point_light_shadow_map_array_texture_view"),
                    format: None,
                    #[cfg(not(feature = "webgl"))]
                    dimension: Some(TextureViewDimension::CubeArray),
                    #[cfg(feature = "webgl")]
                    dimension: Some(TextureViewDimension::Cube),
                    aspect: TextureAspect::All,
                    base_mip_level: 0,
                    mip_level_count: None,
                    base_array_layer: 0,
                    array_layer_count: None,
                });
        let directional_light_depth_texture_view = directional_light_depth_texture
            .texture
            .create_view(&TextureViewDescriptor {
                label: Some("directional_light_shadow_map_array_texture_view"),
                format: None,
                #[cfg(not(feature = "webgl"))]
                dimension: Some(TextureViewDimension::D2Array),
                #[cfg(feature = "webgl")]
                dimension: Some(TextureViewDimension::D2),
                aspect: TextureAspect::All,
                base_mip_level: 0,
                mip_level_count: None,
                base_array_layer: 0,
                array_layer_count: None,
            });

        commands.entity(entity).insert((
            ViewShadowBindings {
                point_light_depth_texture: point_light_depth_texture.texture,
                point_light_depth_texture_view,
                directional_light_depth_texture: directional_light_depth_texture.texture,
                directional_light_depth_texture_view,
            },
            ViewLightEntities {
                lights: view_lights,
            },
            ViewLightsUniformOffset {
                offset: light_meta.view_gpu_lights.push(gpu_lights),
            },
        ));
    }

    light_meta
        .view_gpu_lights
        .write_buffer(&render_device, &render_queue);
}

// this must match CLUSTER_COUNT_SIZE in pbr.wgsl
// and must be large enough to contain MAX_UNIFORM_BUFFER_POINT_LIGHTS
const CLUSTER_COUNT_SIZE: u32 = 9;

const CLUSTER_OFFSET_MASK: u32 = (1 << (32 - (CLUSTER_COUNT_SIZE * 2))) - 1;
const CLUSTER_COUNT_MASK: u32 = (1 << CLUSTER_COUNT_SIZE) - 1;

// NOTE: With uniform buffer max binding size as 16384 bytes
// that means we can fit 256 point lights in one uniform
// buffer, which means the count can be at most 256 so it
// needs 9 bits.
// The array of indices can also use u8 and that means the
// offset in to the array of indices needs to be able to address
// 16384 values. log2(16384) = 14 bits.
// We use 32 bits to store the offset and counts so
// we pack the offset into the upper 14 bits of a u32,
// the point light count into bits 9-17, and the spot light count into bits 0-8.
//  [ 31     ..     18 | 17      ..      9 | 8       ..     0 ]
//  [      offset      | point light count | spot light count ]
// NOTE: This assumes CPU and GPU endianness are the same which is true
// for all common and tested x86/ARM CPUs and AMD/NVIDIA/Intel/Apple/etc GPUs
fn pack_offset_and_counts(offset: usize, point_count: usize, spot_count: usize) -> u32 {
    ((offset as u32 & CLUSTER_OFFSET_MASK) << (CLUSTER_COUNT_SIZE * 2))
        | (point_count as u32 & CLUSTER_COUNT_MASK) << CLUSTER_COUNT_SIZE
        | (spot_count as u32 & CLUSTER_COUNT_MASK)
}

#[derive(ShaderType)]
struct GpuClusterLightIndexListsUniform {
    data: Box<[UVec4; ViewClusterBindings::MAX_UNIFORM_ITEMS]>,
}

// NOTE: Assert at compile time that GpuClusterLightIndexListsUniform
// fits within the maximum uniform buffer binding size
const _: () = assert!(GpuClusterLightIndexListsUniform::SHADER_SIZE.get() <= 16384);

impl Default for GpuClusterLightIndexListsUniform {
    fn default() -> Self {
        Self {
            data: Box::new([UVec4::ZERO; ViewClusterBindings::MAX_UNIFORM_ITEMS]),
        }
    }
}

#[derive(ShaderType)]
struct GpuClusterOffsetsAndCountsUniform {
    data: Box<[UVec4; ViewClusterBindings::MAX_UNIFORM_ITEMS]>,
}

impl Default for GpuClusterOffsetsAndCountsUniform {
    fn default() -> Self {
        Self {
            data: Box::new([UVec4::ZERO; ViewClusterBindings::MAX_UNIFORM_ITEMS]),
        }
    }
}

#[derive(ShaderType, Default)]
struct GpuClusterLightIndexListsStorage {
    #[size(runtime)]
    data: Vec<u32>,
}

#[derive(ShaderType, Default)]
struct GpuClusterOffsetsAndCountsStorage {
    #[size(runtime)]
    data: Vec<UVec4>,
}

enum ViewClusterBuffers {
    Uniform {
        // NOTE: UVec4 is because all arrays in Std140 layout have 16-byte alignment
        cluster_light_index_lists: UniformBuffer<GpuClusterLightIndexListsUniform>,
        // NOTE: UVec4 is because all arrays in Std140 layout have 16-byte alignment
        cluster_offsets_and_counts: UniformBuffer<GpuClusterOffsetsAndCountsUniform>,
    },
    Storage {
        cluster_light_index_lists: StorageBuffer<GpuClusterLightIndexListsStorage>,
        cluster_offsets_and_counts: StorageBuffer<GpuClusterOffsetsAndCountsStorage>,
    },
}

impl ViewClusterBuffers {
    fn new(buffer_binding_type: BufferBindingType) -> Self {
        match buffer_binding_type {
            BufferBindingType::Storage { .. } => Self::storage(),
            BufferBindingType::Uniform => Self::uniform(),
        }
    }

    fn uniform() -> Self {
        ViewClusterBuffers::Uniform {
            cluster_light_index_lists: UniformBuffer::default(),
            cluster_offsets_and_counts: UniformBuffer::default(),
        }
    }

    fn storage() -> Self {
        ViewClusterBuffers::Storage {
            cluster_light_index_lists: StorageBuffer::default(),
            cluster_offsets_and_counts: StorageBuffer::default(),
        }
    }
}

#[derive(Component)]
pub struct ViewClusterBindings {
    n_indices: usize,
    n_offsets: usize,
    buffers: ViewClusterBuffers,
}

impl ViewClusterBindings {
    pub const MAX_OFFSETS: usize = 16384 / 4;
    const MAX_UNIFORM_ITEMS: usize = Self::MAX_OFFSETS / 4;
    pub const MAX_INDICES: usize = 16384;

    pub fn new(buffer_binding_type: BufferBindingType) -> Self {
        Self {
            n_indices: 0,
            n_offsets: 0,
            buffers: ViewClusterBuffers::new(buffer_binding_type),
        }
    }

    pub fn clear(&mut self) {
        match &mut self.buffers {
            ViewClusterBuffers::Uniform {
                cluster_light_index_lists,
                cluster_offsets_and_counts,
            } => {
                *cluster_light_index_lists.get_mut().data = [UVec4::ZERO; Self::MAX_UNIFORM_ITEMS];
                *cluster_offsets_and_counts.get_mut().data = [UVec4::ZERO; Self::MAX_UNIFORM_ITEMS];
            }
            ViewClusterBuffers::Storage {
                cluster_light_index_lists,
                cluster_offsets_and_counts,
                ..
            } => {
                cluster_light_index_lists.get_mut().data.clear();
                cluster_offsets_and_counts.get_mut().data.clear();
            }
        }
    }

    pub fn push_offset_and_counts(&mut self, offset: usize, point_count: usize, spot_count: usize) {
        match &mut self.buffers {
            ViewClusterBuffers::Uniform {
                cluster_offsets_and_counts,
                ..
            } => {
                let array_index = self.n_offsets >> 2; // >> 2 is equivalent to / 4
                if array_index >= Self::MAX_UNIFORM_ITEMS {
                    warn!("cluster offset and count out of bounds!");
                    return;
                }
                let component = self.n_offsets & ((1 << 2) - 1);
                let packed = pack_offset_and_counts(offset, point_count, spot_count);

                cluster_offsets_and_counts.get_mut().data[array_index][component] = packed;
            }
            ViewClusterBuffers::Storage {
                cluster_offsets_and_counts,
                ..
            } => {
                cluster_offsets_and_counts.get_mut().data.push(UVec4::new(
                    offset as u32,
                    point_count as u32,
                    spot_count as u32,
                    0,
                ));
            }
        }

        self.n_offsets += 1;
    }

    pub fn n_indices(&self) -> usize {
        self.n_indices
    }

    pub fn push_index(&mut self, index: usize) {
        match &mut self.buffers {
            ViewClusterBuffers::Uniform {
                cluster_light_index_lists,
                ..
            } => {
                let array_index = self.n_indices >> 4; // >> 4 is equivalent to / 16
                let component = (self.n_indices >> 2) & ((1 << 2) - 1);
                let sub_index = self.n_indices & ((1 << 2) - 1);
                let index = index as u32;

                cluster_light_index_lists.get_mut().data[array_index][component] |=
                    index << (8 * sub_index);
            }
            ViewClusterBuffers::Storage {
                cluster_light_index_lists,
                ..
            } => {
                cluster_light_index_lists.get_mut().data.push(index as u32);
            }
        }

        self.n_indices += 1;
    }

    pub fn write_buffers(&mut self, render_device: &RenderDevice, render_queue: &RenderQueue) {
        match &mut self.buffers {
            ViewClusterBuffers::Uniform {
                cluster_light_index_lists,
                cluster_offsets_and_counts,
            } => {
                cluster_light_index_lists.write_buffer(render_device, render_queue);
                cluster_offsets_and_counts.write_buffer(render_device, render_queue);
            }
            ViewClusterBuffers::Storage {
                cluster_light_index_lists,
                cluster_offsets_and_counts,
            } => {
                cluster_light_index_lists.write_buffer(render_device, render_queue);
                cluster_offsets_and_counts.write_buffer(render_device, render_queue);
            }
        }
    }

    pub fn light_index_lists_binding(&self) -> Option<BindingResource> {
        match &self.buffers {
            ViewClusterBuffers::Uniform {
                cluster_light_index_lists,
                ..
            } => cluster_light_index_lists.binding(),
            ViewClusterBuffers::Storage {
                cluster_light_index_lists,
                ..
            } => cluster_light_index_lists.binding(),
        }
    }

    pub fn offsets_and_counts_binding(&self) -> Option<BindingResource> {
        match &self.buffers {
            ViewClusterBuffers::Uniform {
                cluster_offsets_and_counts,
                ..
            } => cluster_offsets_and_counts.binding(),
            ViewClusterBuffers::Storage {
                cluster_offsets_and_counts,
                ..
            } => cluster_offsets_and_counts.binding(),
        }
    }

    pub fn min_size_cluster_light_index_lists(
        buffer_binding_type: BufferBindingType,
    ) -> NonZeroU64 {
        match buffer_binding_type {
            BufferBindingType::Storage { .. } => GpuClusterLightIndexListsStorage::min_size(),
            BufferBindingType::Uniform => GpuClusterLightIndexListsUniform::min_size(),
        }
    }

    pub fn min_size_cluster_offsets_and_counts(
        buffer_binding_type: BufferBindingType,
    ) -> NonZeroU64 {
        match buffer_binding_type {
            BufferBindingType::Storage { .. } => GpuClusterOffsetsAndCountsStorage::min_size(),
            BufferBindingType::Uniform => GpuClusterOffsetsAndCountsUniform::min_size(),
        }
    }
}

pub fn prepare_clusters(
    mut commands: Commands,
    render_device: Res<RenderDevice>,
    render_queue: Res<RenderQueue>,
    mesh_pipeline: Res<MeshPipeline>,
    global_light_meta: Res<GlobalLightMeta>,
    views: Query<
        (
            Entity,
            &ExtractedClusterConfig,
            &ExtractedClustersPointLights,
        ),
        With<RenderPhase<Transparent3d>>,
    >,
) {
    let render_device = render_device.into_inner();
    let supports_storage_buffers = matches!(
        mesh_pipeline.clustered_forward_buffer_binding_type,
        BufferBindingType::Storage { .. }
    );
    for (entity, cluster_config, extracted_clusters) in &views {
        let mut view_clusters_bindings =
            ViewClusterBindings::new(mesh_pipeline.clustered_forward_buffer_binding_type);
        view_clusters_bindings.clear();

        let mut indices_full = false;

        let mut cluster_index = 0;
        for _y in 0..cluster_config.dimensions.y {
            for _x in 0..cluster_config.dimensions.x {
                for _z in 0..cluster_config.dimensions.z {
                    let offset = view_clusters_bindings.n_indices();
                    let cluster_lights = &extracted_clusters.data[cluster_index];
                    view_clusters_bindings.push_offset_and_counts(
                        offset,
                        cluster_lights.point_light_count,
                        cluster_lights.spot_light_count,
                    );

                    if !indices_full {
                        for entity in cluster_lights.iter() {
                            if let Some(light_index) = global_light_meta.entity_to_index.get(entity)
                            {
                                if view_clusters_bindings.n_indices()
                                    >= ViewClusterBindings::MAX_INDICES
                                    && !supports_storage_buffers
                                {
                                    warn!("Cluster light index lists is full! The PointLights in the view are affecting too many clusters.");
                                    indices_full = true;
                                    break;
                                }
                                view_clusters_bindings.push_index(*light_index);
                            }
                        }
                    }

                    cluster_index += 1;
                }
            }
        }

        view_clusters_bindings.write_buffers(render_device, &render_queue);

        commands.get_or_spawn(entity).insert(view_clusters_bindings);
    }
}

pub fn queue_shadow_view_bind_group(
    render_device: Res<RenderDevice>,
    shadow_pipeline: Res<ShadowPipeline>,
    mut light_meta: ResMut<LightMeta>,
    view_uniforms: Res<ViewUniforms>,
) {
    if let Some(view_binding) = view_uniforms.uniforms.binding() {
        light_meta.shadow_view_bind_group =
            Some(render_device.create_bind_group(&BindGroupDescriptor {
                entries: &[BindGroupEntry {
                    binding: 0,
                    resource: view_binding,
                }],
                label: Some("shadow_view_bind_group"),
                layout: &shadow_pipeline.view_layout,
            }));
    }
}

#[allow(clippy::too_many_arguments)]
pub fn queue_shadows(
    shadow_draw_functions: Res<DrawFunctions<Shadow>>,
    shadow_pipeline: Res<ShadowPipeline>,
    casting_meshes: Query<&Handle<Mesh>, Without<NotShadowCaster>>,
    render_meshes: Res<RenderAssets<Mesh>>,
    mut pipelines: ResMut<SpecializedMeshPipelines<ShadowPipeline>>,
    mut pipeline_cache: ResMut<PipelineCache>,
    view_lights: Query<&ViewLightEntities>,
    mut view_light_shadow_phases: Query<(&LightEntity, &mut RenderPhase<Shadow>)>,
    point_light_entities: Query<&CubemapVisibleEntities, With<ExtractedPointLight>>,
    directional_light_entities: Query<&VisibleEntities, With<ExtractedDirectionalLight>>,
    spot_light_entities: Query<&VisibleEntities, With<ExtractedPointLight>>,
) {
    for view_lights in &view_lights {
        let draw_shadow_mesh = shadow_draw_functions
            .read()
            .get_id::<DrawShadowMesh>()
            .unwrap();
        for view_light_entity in view_lights.lights.iter().copied() {
            let (light_entity, mut shadow_phase) =
                view_light_shadow_phases.get_mut(view_light_entity).unwrap();
            let visible_entities = match light_entity {
                LightEntity::Directional { light_entity } => directional_light_entities
                    .get(*light_entity)
                    .expect("Failed to get directional light visible entities"),
                LightEntity::Point {
                    light_entity,
                    face_index,
                } => point_light_entities
                    .get(*light_entity)
                    .expect("Failed to get point light visible entities")
                    .get(*face_index),
                LightEntity::Spot { light_entity } => spot_light_entities
                    .get(*light_entity)
                    .expect("Failed to get spot light visible entities"),
            };
            // NOTE: Lights with shadow mapping disabled will have no visible entities
            // so no meshes will be queued
            for entity in visible_entities.iter().copied() {
                if let Ok(mesh_handle) = casting_meshes.get(entity) {
                    if let Some(mesh) = render_meshes.get(mesh_handle) {
                        let key =
                            ShadowPipelineKey::from_primitive_topology(mesh.primitive_topology);
                        let pipeline_id = pipelines.specialize(
                            &mut pipeline_cache,
                            &shadow_pipeline,
                            key,
                            &mesh.layout,
                        );

                        let pipeline_id = match pipeline_id {
                            Ok(id) => id,
                            Err(err) => {
                                error!("{}", err);
                                continue;
                            }
                        };

                        shadow_phase.add(Shadow {
                            draw_function: draw_shadow_mesh,
                            pipeline: pipeline_id,
                            entity,
                            distance: 0.0, // TODO: sort back-to-front
                        });
                    }
                }
            }
        }
    }
}

pub struct Shadow {
    pub distance: f32,
    pub entity: Entity,
    pub pipeline: CachedRenderPipelineId,
    pub draw_function: DrawFunctionId,
}

impl PhaseItem for Shadow {
    type SortKey = FloatOrd;

    #[inline]
    fn sort_key(&self) -> Self::SortKey {
        FloatOrd(self.distance)
    }

    #[inline]
    fn draw_function(&self) -> DrawFunctionId {
        self.draw_function
    }

    #[inline]
    fn sort(items: &mut [Self]) {
        radsort::sort_by_key(items, |item| item.distance);
    }
}

impl EntityPhaseItem for Shadow {
    fn entity(&self) -> Entity {
        self.entity
    }
}

impl CachedRenderPipelinePhaseItem for Shadow {
    #[inline]
    fn cached_pipeline(&self) -> CachedRenderPipelineId {
        self.pipeline
    }
}

pub struct ShadowPassNode {
    main_view_query: QueryState<&'static ViewLightEntities>,
    view_light_query: QueryState<(&'static ShadowView, &'static RenderPhase<Shadow>)>,
}

impl ShadowPassNode {
    pub const IN_VIEW: &'static str = "view";

    pub fn new(world: &mut World) -> Self {
        Self {
            main_view_query: QueryState::new(world),
            view_light_query: QueryState::new(world),
        }
    }
}

impl Node for ShadowPassNode {
    fn input(&self) -> Vec<SlotInfo> {
        vec![SlotInfo::new(ShadowPassNode::IN_VIEW, SlotType::Entity)]
    }

    fn update(&mut self, world: &mut World) {
        self.main_view_query.update_archetypes(world);
        self.view_light_query.update_archetypes(world);
    }

    fn run(
        &self,
        graph: &mut RenderGraphContext,
        render_context: &mut RenderContext,
        world: &World,
    ) -> Result<(), NodeRunError> {
        let view_entity = graph.get_input_entity(Self::IN_VIEW)?;
        if let Ok(view_lights) = self.main_view_query.get_manual(world, view_entity) {
            for view_light_entity in view_lights.lights.iter().copied() {
                let (view_light, shadow_phase) = self
                    .view_light_query
                    .get_manual(world, view_light_entity)
                    .unwrap();

                if shadow_phase.items.is_empty() {
                    continue;
                }

                let pass_descriptor = RenderPassDescriptor {
                    label: Some(&view_light.pass_name),
                    color_attachments: &[],
                    depth_stencil_attachment: Some(RenderPassDepthStencilAttachment {
                        view: &view_light.depth_texture_view,
                        depth_ops: Some(Operations {
                            load: LoadOp::Clear(0.0),
                            store: true,
                        }),
                        stencil_ops: None,
                    }),
                };

                let draw_functions = world.resource::<DrawFunctions<Shadow>>();
                let render_pass = render_context
                    .command_encoder
                    .begin_render_pass(&pass_descriptor);
                let mut draw_functions = draw_functions.write();
                let mut tracked_pass = TrackedRenderPass::new(render_pass);
                for item in &shadow_phase.items {
                    let draw_function = draw_functions.get_mut(item.draw_function).unwrap();
                    draw_function.draw(world, &mut tracked_pass, view_light_entity, item);
                }
            }
        }

        Ok(())
    }
}

pub type DrawShadowMesh = (
    SetItemPipeline,
    SetShadowViewBindGroup<0>,
    SetMeshBindGroup<1>,
    DrawMesh,
);

pub struct SetShadowViewBindGroup<const I: usize>;
impl<const I: usize> EntityRenderCommand for SetShadowViewBindGroup<I> {
    type Param = (SRes<LightMeta>, SQuery<Read<ViewUniformOffset>>);
    #[inline]
    fn render<'w>(
        view: Entity,
        _item: Entity,
        (light_meta, view_query): SystemParamItem<'w, '_, Self::Param>,
        pass: &mut TrackedRenderPass<'w>,
    ) -> RenderCommandResult {
        let view_uniform_offset = view_query.get(view).unwrap();
        pass.set_bind_group(
            I,
            light_meta
                .into_inner()
                .shadow_view_bind_group
                .as_ref()
                .unwrap(),
            &[view_uniform_offset.offset],
        );

        RenderCommandResult::Success
    }
}<|MERGE_RESOLUTION|>--- conflicted
+++ resolved
@@ -1193,7 +1193,6 @@
                         array_layer_count: NonZeroU32::new(1),
                     });
 
-<<<<<<< HEAD
             let view_light_entity = commands
                 .spawn((
                     ShadowView {
@@ -1209,37 +1208,13 @@
                         ),
                         transform: GlobalTransform::from(view.inverse()),
                         projection: light.projection,
+                        hdr: false,
                     },
                     RenderPhase::<Shadow>::default(),
                     LightEntity::Directional { light_entity },
                 ))
                 .id();
             view_lights.push(view_light_entity);
-=======
-                let view_light_entity = commands
-                    .spawn((
-                        ShadowView {
-                            depth_texture_view,
-                            pass_name: format!("shadow pass directional light {i}"),
-                        },
-                        ExtractedView {
-                            viewport: UVec4::new(
-                                0,
-                                0,
-                                directional_light_shadow_map.size as u32,
-                                directional_light_shadow_map.size as u32,
-                            ),
-                            transform: GlobalTransform::from(view.inverse()),
-                            projection,
-                            hdr: false,
-                        },
-                        RenderPhase::<Shadow>::default(),
-                        LightEntity::Directional { light_entity },
-                    ))
-                    .id();
-                view_lights.push(view_light_entity);
-            }
->>>>>>> 1f22d544
         }
 
         let point_light_depth_texture_view =
