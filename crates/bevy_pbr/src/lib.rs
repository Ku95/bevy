--- conflicted
+++ resolved
@@ -40,11 +40,7 @@
     prelude::Color,
     render_graph::RenderGraph,
     render_phase::{sort_phase_system, AddRenderCommand, DrawFunctions},
-<<<<<<< HEAD
-    render_resource::{Shader, SpecializedRenderPipelines},
-=======
     render_resource::{Shader, SpecializedMeshPipelines},
->>>>>>> 159fe527
     view::VisibilitySystems,
     RenderApp, RenderStage,
 };
@@ -179,11 +175,8 @@
             .init_resource::<DrawFunctions<Shadow>>()
             .init_resource::<LightMeta>()
             .init_resource::<GlobalLightMeta>()
-<<<<<<< HEAD
-            .init_resource::<SpecializedRenderPipelines<ShadowPipeline>>();
-=======
             .init_resource::<SpecializedMeshPipelines<ShadowPipeline>>();
->>>>>>> 159fe527
+
 
         let shadow_pass_node = ShadowPassNode::new(&mut render_app.world);
         render_app.add_render_command::<Shadow, DrawShadowMesh>();
