<<<<<<< HEAD
use crate::render_resource::{
    CachedPipelineId, ComputePipelineDescriptor, PipelineCache, RenderPipelineDescriptor,
};
use bevy_utils::HashMap;
=======
use crate::{
    mesh::{InnerMeshVertexBufferLayout, MeshVertexBufferLayout, MissingVertexAttributeError},
    render_resource::{
        CachedPipelineId, RenderPipelineCache, RenderPipelineDescriptor, VertexBufferLayout,
    },
};
use bevy_utils::{
    hashbrown::hash_map::RawEntryMut, tracing::error, Entry, HashMap, PreHashMap, PreHashMapExt,
};
use std::fmt::Debug;
>>>>>>> 159fe527
use std::hash::Hash;
use thiserror::Error;

pub trait SpecializedPipeline {
    type Key: Clone + Hash + PartialEq + Eq;
    fn specialize(&self, key: Self::Key) -> RenderPipelineDescriptor;
}

pub struct SpecializedRenderPipelines<S: SpecializedRenderPipeline> {
    cache: HashMap<S::Key, CachedPipelineId>,
}

impl<S: SpecializedRenderPipeline> Default for SpecializedRenderPipelines<S> {
    fn default() -> Self {
        Self {
            cache: Default::default(),
        }
    }
}

impl<S: SpecializedRenderPipeline> SpecializedRenderPipelines<S> {
    pub fn specialize(
        &mut self,
        cache: &mut PipelineCache,
        specialize_pipeline: &S,
        key: S::Key,
    ) -> CachedPipelineId {
        *self.cache.entry(key.clone()).or_insert_with(|| {
            let descriptor = specialize_pipeline.specialize(key);
            cache.queue_render_pipeline(descriptor)
        })
    }
}

<<<<<<< HEAD
pub trait SpecializedRenderPipeline {
    type Key: Clone + Hash + PartialEq + Eq;
    fn specialize(&self, key: Self::Key) -> RenderPipelineDescriptor;
}

pub struct SpecializedComputePipelines<S: SpecializedComputePipeline> {
    cache: HashMap<S::Key, CachedPipelineId>,
}

impl<S: SpecializedComputePipeline> Default for SpecializedComputePipelines<S> {
    fn default() -> Self {
        Self {
            cache: Default::default(),
        }
    }
}

impl<S: SpecializedComputePipeline> SpecializedComputePipelines<S> {
    pub fn specialize(
        &mut self,
        cache: &mut PipelineCache,
        specialize_pipeline: &S,
        key: S::Key,
    ) -> CachedPipelineId {
        *self.cache.entry(key.clone()).or_insert_with(|| {
            let descriptor = specialize_pipeline.specialize(key);
            cache.queue_compute_pipeline(descriptor)
        })
    }
}

pub trait SpecializedComputePipeline {
    type Key: Clone + Hash + PartialEq + Eq;
    fn specialize(&self, key: Self::Key) -> ComputePipelineDescriptor;
=======
#[derive(Error, Debug)]
pub enum SpecializedMeshPipelineError {
    #[error(transparent)]
    MissingVertexAttribute(#[from] MissingVertexAttributeError),
}

pub trait SpecializedMeshPipeline {
    type Key: Clone + Hash + PartialEq + Eq;
    fn specialize(
        &self,
        key: Self::Key,
        layout: &MeshVertexBufferLayout,
    ) -> Result<RenderPipelineDescriptor, SpecializedMeshPipelineError>;
}

pub struct SpecializedMeshPipelines<S: SpecializedMeshPipeline> {
    mesh_layout_cache: PreHashMap<InnerMeshVertexBufferLayout, HashMap<S::Key, CachedPipelineId>>,
    vertex_layout_cache: HashMap<VertexBufferLayout, HashMap<S::Key, CachedPipelineId>>,
}

impl<S: SpecializedMeshPipeline> Default for SpecializedMeshPipelines<S> {
    fn default() -> Self {
        Self {
            mesh_layout_cache: Default::default(),
            vertex_layout_cache: Default::default(),
        }
    }
}

impl<S: SpecializedMeshPipeline> SpecializedMeshPipelines<S> {
    #[inline]
    pub fn specialize(
        &mut self,
        cache: &mut RenderPipelineCache,
        specialize_pipeline: &S,
        key: S::Key,
        layout: &MeshVertexBufferLayout,
    ) -> Result<CachedPipelineId, SpecializedMeshPipelineError> {
        let map = self
            .mesh_layout_cache
            .get_or_insert_with(layout, Default::default);
        match map.entry(key.clone()) {
            Entry::Occupied(entry) => Ok(*entry.into_mut()),
            Entry::Vacant(entry) => {
                let descriptor = specialize_pipeline
                    .specialize(key.clone(), layout)
                    .map_err(|mut err| {
                        {
                            let SpecializedMeshPipelineError::MissingVertexAttribute(err) =
                                &mut err;
                            err.pipeline_type = Some(std::any::type_name::<S>());
                        }
                        err
                    })?;
                // Different MeshVertexBufferLayouts can produce the same final VertexBufferLayout
                // We want compatible vertex buffer layouts to use the same pipelines, so we must "deduplicate" them
                let layout_map = match self
                    .vertex_layout_cache
                    .raw_entry_mut()
                    .from_key(&descriptor.vertex.buffers[0])
                {
                    RawEntryMut::Occupied(entry) => entry.into_mut(),
                    RawEntryMut::Vacant(entry) => {
                        entry
                            .insert(descriptor.vertex.buffers[0].clone(), Default::default())
                            .1
                    }
                };
                Ok(*entry.insert(match layout_map.entry(key) {
                    Entry::Occupied(entry) => {
                        if cfg!(debug_assertions) {
                            let stored_descriptor = cache.get_descriptor(*entry.get());
                            if stored_descriptor != &descriptor {
                                error!("The cached pipeline descriptor for {} is not equal to the generated descriptor for the given key. This means the SpecializePipeline implementation uses 'unused' MeshVertexBufferLayout information to specialize the pipeline. This is not allowed because it would invalidate the pipeline cache.", std::any::type_name::<S>());
                            }
                        }
                        *entry.into_mut()
                    }
                    Entry::Vacant(entry) => {
                        *entry.insert(cache.queue(descriptor))
                    }
                }))
            }
        }
    }
>>>>>>> 159fe527
}<|MERGE_RESOLUTION|>--- conflicted
+++ resolved
@@ -1,20 +1,13 @@
-<<<<<<< HEAD
-use crate::render_resource::{
-    CachedPipelineId, ComputePipelineDescriptor, PipelineCache, RenderPipelineDescriptor,
-};
-use bevy_utils::HashMap;
-=======
 use crate::{
     mesh::{InnerMeshVertexBufferLayout, MeshVertexBufferLayout, MissingVertexAttributeError},
     render_resource::{
-        CachedPipelineId, RenderPipelineCache, RenderPipelineDescriptor, VertexBufferLayout,
+        CachedPipelineId, PipelineCache, RenderPipelineDescriptor, VertexBufferLayout,
     },
 };
 use bevy_utils::{
     hashbrown::hash_map::RawEntryMut, tracing::error, Entry, HashMap, PreHashMap, PreHashMapExt,
 };
 use std::fmt::Debug;
->>>>>>> 159fe527
 use std::hash::Hash;
 use thiserror::Error;
 
@@ -49,42 +42,6 @@
     }
 }
 
-<<<<<<< HEAD
-pub trait SpecializedRenderPipeline {
-    type Key: Clone + Hash + PartialEq + Eq;
-    fn specialize(&self, key: Self::Key) -> RenderPipelineDescriptor;
-}
-
-pub struct SpecializedComputePipelines<S: SpecializedComputePipeline> {
-    cache: HashMap<S::Key, CachedPipelineId>,
-}
-
-impl<S: SpecializedComputePipeline> Default for SpecializedComputePipelines<S> {
-    fn default() -> Self {
-        Self {
-            cache: Default::default(),
-        }
-    }
-}
-
-impl<S: SpecializedComputePipeline> SpecializedComputePipelines<S> {
-    pub fn specialize(
-        &mut self,
-        cache: &mut PipelineCache,
-        specialize_pipeline: &S,
-        key: S::Key,
-    ) -> CachedPipelineId {
-        *self.cache.entry(key.clone()).or_insert_with(|| {
-            let descriptor = specialize_pipeline.specialize(key);
-            cache.queue_compute_pipeline(descriptor)
-        })
-    }
-}
-
-pub trait SpecializedComputePipeline {
-    type Key: Clone + Hash + PartialEq + Eq;
-    fn specialize(&self, key: Self::Key) -> ComputePipelineDescriptor;
-=======
 #[derive(Error, Debug)]
 pub enum SpecializedMeshPipelineError {
     #[error(transparent)]
@@ -170,5 +127,35 @@
             }
         }
     }
->>>>>>> 159fe527
+}
+
+pub struct SpecializedComputePipelines<S: SpecializedComputePipeline> {
+    cache: HashMap<S::Key, CachedPipelineId>,
+}
+
+impl<S: SpecializedComputePipeline> Default for SpecializedComputePipelines<S> {
+    fn default() -> Self {
+        Self {
+            cache: Default::default(),
+        }
+    }
+}
+
+impl<S: SpecializedComputePipeline> SpecializedComputePipelines<S> {
+    pub fn specialize(
+        &mut self,
+        cache: &mut PipelineCache,
+        specialize_pipeline: &S,
+        key: S::Key,
+    ) -> CachedPipelineId {
+        *self.cache.entry(key.clone()).or_insert_with(|| {
+            let descriptor = specialize_pipeline.specialize(key);
+            cache.queue_compute_pipeline(descriptor)
+        })
+    }
+}
+
+pub trait SpecializedComputePipeline {
+    type Key: Clone + Hash + PartialEq + Eq;
+    fn specialize(&self, key: Self::Key) -> ComputePipelineDescriptor;
 }