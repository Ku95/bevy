use bevy_asset::{io::Reader, AssetLoader, AsyncReadExt, LoadContext};
use bevy_ecs::prelude::{FromWorld, World};
use thiserror::Error;

use crate::{
<<<<<<< HEAD
    render_asset::RenderAssetPersistencePolicy,
    render_resource::{TextureDescriptor, TextureDimension, TextureFormat, TextureUsages},
=======
    render_asset::RenderAssetUsages,
>>>>>>> b66f2fd7
    renderer::RenderDevice,
    texture::{Image, ImageFormat, ImageType, TextureError},
};

use super::{CompressedImageFormats, ImageSampler};
use serde::{Deserialize, Serialize};

/// Loader for images that can be read by the `image` crate.
#[derive(Clone)]
pub struct ImageLoader {
    supported_compressed_formats: CompressedImageFormats,
}

pub(crate) const IMG_FILE_EXTENSIONS: &[&str] = &[
    #[cfg(feature = "basis-universal")]
    "basis",
    #[cfg(feature = "bmp")]
    "bmp",
    #[cfg(feature = "png")]
    "png",
    #[cfg(feature = "dds")]
    "dds",
    #[cfg(feature = "tga")]
    "tga",
    #[cfg(feature = "jpeg")]
    "jpg",
    #[cfg(feature = "jpeg")]
    "jpeg",
    #[cfg(feature = "ktx2")]
    "ktx2",
    #[cfg(feature = "webp")]
    "webp",
    #[cfg(feature = "pnm")]
    "pam",
    #[cfg(feature = "pnm")]
    "pbm",
    #[cfg(feature = "pnm")]
    "pgm",
    #[cfg(feature = "pnm")]
    "ppm",
];

#[derive(Serialize, Deserialize, Default, Debug)]
pub enum ImageFormatSetting {
    #[default]
    FromExtension,
    Format(ImageFormat),
}

#[derive(Serialize, Deserialize, Debug)]
pub struct ImageLoaderSettings {
    pub format: ImageFormatSetting,
    pub is_srgb: bool,
    pub sampler: ImageSampler,
<<<<<<< HEAD
    pub cpu_persistent_access: RenderAssetPersistencePolicy,
    pub sample_count: Option<u32>,
    #[serde(skip)]
    pub dimension: Option<TextureDimension>,
    #[serde(skip)]
    pub texture_format: Option<TextureFormat>,
    #[serde(skip)]
    pub usage: Option<TextureUsages>,
}

impl ImageLoaderSettings {
    fn apply_to(&self, descriptor: &mut TextureDescriptor) {
        descriptor.sample_count = self.sample_count.unwrap_or(descriptor.sample_count);
        descriptor.dimension = self.dimension.unwrap_or(descriptor.dimension);
        descriptor.format = self.texture_format.unwrap_or(descriptor.format);
        descriptor.usage = self.usage.unwrap_or(descriptor.usage);
    }
=======
    pub asset_usage: RenderAssetUsages,
>>>>>>> b66f2fd7
}

impl Default for ImageLoaderSettings {
    fn default() -> Self {
        Self {
            format: ImageFormatSetting::default(),
            is_srgb: true,
            sampler: ImageSampler::Default,
<<<<<<< HEAD
            cpu_persistent_access: RenderAssetPersistencePolicy::Keep,
            sample_count: None,
            dimension: None,
            texture_format: None,
            usage: None,
=======
            asset_usage: RenderAssetUsages::default(),
>>>>>>> b66f2fd7
        }
    }
}

#[non_exhaustive]
#[derive(Debug, Error)]
pub enum ImageLoaderError {
    #[error("Could load shader: {0}")]
    Io(#[from] std::io::Error),
    #[error("Could not load texture file: {0}")]
    FileTexture(#[from] FileTextureError),
}

impl AssetLoader for ImageLoader {
    type Asset = Image;
    type Settings = ImageLoaderSettings;
    type Error = ImageLoaderError;
    fn load<'a>(
        &'a self,
        reader: &'a mut Reader,
        settings: &'a ImageLoaderSettings,
        load_context: &'a mut LoadContext,
    ) -> bevy_utils::BoxedFuture<'a, Result<Image, Self::Error>> {
        Box::pin(async move {
            // use the file extension for the image type
            let ext = load_context.path().extension().unwrap().to_str().unwrap();

            let mut bytes = Vec::new();
            reader.read_to_end(&mut bytes).await?;
            let image_type = match settings.format {
                ImageFormatSetting::FromExtension => ImageType::Extension(ext),
                ImageFormatSetting::Format(format) => ImageType::Format(format),
            };

            let mut image = Image::from_buffer(
                &bytes,
                image_type,
                self.supported_compressed_formats,
                settings.is_srgb,
                settings.sampler.clone(),
                settings.asset_usage,
            )
            .map_err(|err| FileTextureError {
                error: err,
                path: format!("{}", load_context.path().display()),
            })?;

            settings.apply_to(&mut image.texture_descriptor);

            Ok(image)
        })
    }

    fn extensions(&self) -> &[&str] {
        IMG_FILE_EXTENSIONS
    }
}

impl FromWorld for ImageLoader {
    fn from_world(world: &mut World) -> Self {
        let supported_compressed_formats = match world.get_resource::<RenderDevice>() {
            Some(render_device) => CompressedImageFormats::from_features(render_device.features()),

            None => CompressedImageFormats::NONE,
        };
        Self {
            supported_compressed_formats,
        }
    }
}

/// An error that occurs when loading a texture from a file.
#[derive(Error, Debug)]
pub struct FileTextureError {
    error: TextureError,
    path: String,
}
impl std::fmt::Display for FileTextureError {
    fn fmt(&self, f: &mut std::fmt::Formatter<'_>) -> Result<(), std::fmt::Error> {
        write!(
            f,
            "Error reading image file {}: {}, this is an error in `bevy_render`.",
            self.path, self.error
        )
    }
}<|MERGE_RESOLUTION|>--- conflicted
+++ resolved
@@ -3,12 +3,8 @@
 use thiserror::Error;
 
 use crate::{
-<<<<<<< HEAD
-    render_asset::RenderAssetPersistencePolicy,
+    render_asset::{RenderAssetPersistencePolicy, RenderAssetUsages},
     render_resource::{TextureDescriptor, TextureDimension, TextureFormat, TextureUsages},
-=======
-    render_asset::RenderAssetUsages,
->>>>>>> b66f2fd7
     renderer::RenderDevice,
     texture::{Image, ImageFormat, ImageType, TextureError},
 };
@@ -63,7 +59,7 @@
     pub format: ImageFormatSetting,
     pub is_srgb: bool,
     pub sampler: ImageSampler,
-<<<<<<< HEAD
+    pub asset_usage: RenderAssetUsages,
     pub cpu_persistent_access: RenderAssetPersistencePolicy,
     pub sample_count: Option<u32>,
     #[serde(skip)]
@@ -81,9 +77,6 @@
         descriptor.format = self.texture_format.unwrap_or(descriptor.format);
         descriptor.usage = self.usage.unwrap_or(descriptor.usage);
     }
-=======
-    pub asset_usage: RenderAssetUsages,
->>>>>>> b66f2fd7
 }
 
 impl Default for ImageLoaderSettings {
@@ -92,15 +85,12 @@
             format: ImageFormatSetting::default(),
             is_srgb: true,
             sampler: ImageSampler::Default,
-<<<<<<< HEAD
+            asset_usage: RenderAssetUsages::default(),
             cpu_persistent_access: RenderAssetPersistencePolicy::Keep,
             sample_count: None,
             dimension: None,
             texture_format: None,
             usage: None,
-=======
-            asset_usage: RenderAssetUsages::default(),
->>>>>>> b66f2fd7
         }
     }
 }
