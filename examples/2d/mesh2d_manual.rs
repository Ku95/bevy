--- conflicted
+++ resolved
@@ -9,16 +9,9 @@
         render_phase::{AddRenderCommand, DrawFunctions, RenderPhase, SetItemPipeline},
         render_resource::{
             BlendState, ColorTargetState, ColorWrites, Face, FragmentState, FrontFace,
-<<<<<<< HEAD
-            MultisampleState, PipelineCache, PolygonMode, PrimitiveState, PrimitiveTopology,
-            RenderPipelineDescriptor, SpecializedRenderPipeline, SpecializedRenderPipelines,
-            TextureFormat, VertexAttribute, VertexBufferLayout, VertexFormat, VertexState,
-            VertexStepMode,
-=======
-            MultisampleState, PolygonMode, PrimitiveState, PrimitiveTopology, RenderPipelineCache,
-            RenderPipelineDescriptor, SpecializedPipeline, SpecializedPipelines, TextureFormat,
+            MultisampleState, PolygonMode, PrimitiveState, PrimitiveTopology, PipelineCache,
+            RenderPipelineDescriptor, SpecializedRenderPipeline, SpecializedRenderPipelines, TextureFormat,
             VertexBufferLayout, VertexFormat, VertexState, VertexStepMode,
->>>>>>> de677dbf
         },
         texture::BevyDefault,
         view::VisibleEntities,
